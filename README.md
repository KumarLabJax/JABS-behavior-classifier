--- conflicted
+++ resolved
@@ -107,11 +107,7 @@
 
 This project now uses **uv** for dependency management and building. Poetry is no longer required.
 
-<<<<<<< HEAD
-JABS developers will need to install Poetry by following the instructions on 
-=======
 JABS developers will need to install uv by following the instructions on 
->>>>>>> d8e98e6b
 [uv's official website](https://docs.astral.sh/uv/getting-started/installation/).
 
 1) **Clone** the repository and enter the project directory.

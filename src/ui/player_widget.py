--- conflicted
+++ resolved
@@ -295,7 +295,6 @@
         assert self._video_stream is not None
         return self._video_stream.num_frames
 
-<<<<<<< HEAD
     def reset(self):
         self._video_stream = None
         self._tracks = None
@@ -303,12 +302,11 @@
         self.updateIdentities.emit([])
         self._play_button.setEnabled(False)
         self._disable_frame_buttons()
-=======
+
     def stream_fps(self):
         """ get frames per second from loaded video """
         assert self._video_stream is not None
         return self._video_stream.fps
->>>>>>> 3c5469a2
 
     def load_video(self, path):
         """

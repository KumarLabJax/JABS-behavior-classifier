--- conflicted
+++ resolved
@@ -798,19 +798,6 @@
     def _classifier_changed(self):
         """ handle classifier selection change """
         self._classifier.set_classifier(self._classifier_selection.currentData())
-<<<<<<< HEAD
-        if self._project:
-            self._project.save_metadata({'classifier': self._classifier.classifier_type.name})
-
-    def save_predictions(self):
-        """ save predictions (if the classifier has been run) """
-        if not self._predictions:
-            return
-        self._project.save_predictions(self._predictions, self._probabilities,
-                                       self._frame_indexes,
-                                       self.behavior_selection.currentText())
-=======
->>>>>>> 6ae483ce
 
     def _pixmap_clicked(self, event):
         if self._pose_est is not None:

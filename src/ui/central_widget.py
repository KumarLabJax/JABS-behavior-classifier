--- conflicted
+++ resolved
@@ -507,11 +507,7 @@
         # start classification thread
         self._classify_thread.start()
 
-<<<<<<< HEAD
     def _classify_thread_complete(self, output: dict):
-=======
-    def _classify_thread_complete(self, output):
->>>>>>> 5b58806f
         """ update the gui when the classification is complete """
         # display the new predictions
         self._predictions = output['predictions']

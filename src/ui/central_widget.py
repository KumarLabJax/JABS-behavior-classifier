import numpy as np
import os
import sys
from PyQt5 import QtWidgets, QtCore

from src.classifier.skl_classifier import SklClassifier
from src.labeler.track_labels import TrackLabels
from .classification_thread import ClassifyThread
from .frame_labels_widget import FrameLabelsWidget
from .global_inference_widget import GlobalInferenceWidget
from .identity_combo_box import IdentityComboBox
from .manual_label_widget import ManualLabelWidget
from .player_widget import PlayerWidget
from .prediction_vis_widget import PredictionVisWidget
from .timeline_label_widget import TimelineLabelWidget
from .training_thread import TrainingThread
from .label_count_widget import FrameLabelCountWidget
from .k_fold_slider_widget import KFoldSliderWidget
from .colors import BEHAVIOR_COLOR, NOT_BEHAVIOR_COLOR


class CentralWidget(QtWidgets.QWidget):
    """
    QT Widget implementing our main window contents
    """

    _DEFAULT_BEHAVIORS = [
        'Walking', 'Turn left', 'Turn right', 'Sleeping', 'Freezing',
        'Grooming', 'Following', 'Rearing (supported)',
        'Rearing (unsupported)'
    ]

    # signal that we have predictions to display
    have_predictions = QtCore.pyqtSignal(bool)

    def __init__(self, *args, **kwargs):
        super().__init__(*args, **kwargs)

        # initial behavior labels to list in the drop down selection
        self._behaviors = list(self._DEFAULT_BEHAVIORS)
        self._behaviors.sort()

        # video player
        self._player_widget = PlayerWidget()
        self._player_widget.updateIdentities.connect(self._set_identities)
        self._player_widget.updateFrameNumber.connect(self._frame_change)

        self._loaded_video = None

        self._project = None
        self._labels = None

        #  classifier
        self._classifier = SklClassifier()
        self._training_thread = None
        self._classify_thread = None

        # information about current predictions
        self._predictions = {}
        self._probabilities = {}
        self._frame_indexes = {}

        self._selection_start = 0

        # options
        self._frame_jump = 10

        # behavior selection form components
        self.behavior_selection = QtWidgets.QComboBox()
        self.behavior_selection.addItems(self._behaviors)
        self.behavior_selection.currentIndexChanged.connect(
            self._change_behavior)

        add_label_button = QtWidgets.QPushButton("New Behavior")
        add_label_button.clicked.connect(self._new_label)

        behavior_layout = QtWidgets.QVBoxLayout()
        behavior_layout.addWidget(self.behavior_selection)
        behavior_layout.addWidget(add_label_button)

        behavior_group = QtWidgets.QGroupBox("Behavior Selection")
        behavior_group.setLayout(behavior_layout)

        # identity selection form components
        self.identity_selection = IdentityComboBox()
        self.identity_selection.currentIndexChanged.connect(
            self._change_identity)
        self.identity_selection.pop_up_visible.connect(self._identity_popup_visibility_changed)
        self.identity_selection.setEditable(False)
        self.identity_selection.installEventFilter(self.identity_selection)
        identity_layout = QtWidgets.QVBoxLayout()
        identity_layout.addWidget(self.identity_selection)
        identity_group = QtWidgets.QGroupBox("Identity Selection")
        identity_group.setLayout(identity_layout)

        # classifier controls
        #  buttons
        self.train_button = QtWidgets.QPushButton("Train")
        self.train_button.clicked.connect(self._train_button_clicked)
        self.train_button.setEnabled(False)
        self.classify_button = QtWidgets.QPushButton("Classify")
        self.classify_button.clicked.connect(self._classify_button_clicked)
        self.classify_button.setEnabled(False)

        #  drop down to select type of classifier to use
        self._classifier_selection = QtWidgets.QComboBox()
        self._classifier_selection.currentIndexChanged.connect(self._classifier_changed)

        for classifier, name in self._classifier.classifier_choices().items():
            self._classifier_selection.addItem(name, userData=classifier)

        #  slider to set number of times to train/test
        self._kslider = KFoldSliderWidget()
        self._kslider.valueChanged.connect(self._kfold_changed)

        #  classifier control layout
        classifier_layout = QtWidgets.QGridLayout()
        classifier_layout.addWidget(self.train_button, 0, 0)
        classifier_layout.addWidget(self.classify_button, 0, 1)
        classifier_layout.addWidget(QtWidgets.QLabel("Classifier: "), 1, 0)
        classifier_layout.addWidget(self._classifier_selection, 2, 0, 1, 2)
        classifier_layout.addWidget(self._kslider, 3, 0, 1, 2)
        classifier_group = QtWidgets.QGroupBox("Classifier")
        classifier_group.setLayout(classifier_layout)

        # label components
        label_layout = QtWidgets.QVBoxLayout()

        self.label_behavior_button = QtWidgets.QPushButton()
        self.label_behavior_button.setText(
            self.behavior_selection.currentText())
        self.label_behavior_button.clicked.connect(self._label_behavior)
        self.label_behavior_button.setStyleSheet(f"""
            QPushButton {{
                background: qlineargradient(x1: 0, y1: 0, x2: 0, y2: 1,
                                   stop: 0 rgb(255, 195, 77),
                                   stop: 1.0 rgb{BEHAVIOR_COLOR});
                border-radius: 4px;
                padding: 2px;
                color: white;
            }}
            QPushButton:pressed {{
                background-color: rgb(255, 195, 77);
            }}
            QPushButton:disabled {{
                background-color: rgb(229, 143, 0);
                color: grey;
            }}
        """)

        self.label_not_behavior_button = QtWidgets.QPushButton(
            f"Not {self.behavior_selection.currentText()}")
        self.label_not_behavior_button.clicked.connect(self._label_not_behavior)
        self.label_not_behavior_button.setStyleSheet(f"""
            QPushButton {{
                background: qlineargradient(x1: 0, y1: 0, x2: 0, y2: 1,
                                   stop: 0 rgb(50, 119, 234),
                                   stop: 1.0 rgb{NOT_BEHAVIOR_COLOR});
                border-radius: 4px;
                padding: 2px;
                color: white;
            }}
            QPushButton:pressed {{
                background-color: rgb(50, 119, 234);
            }}
            QPushButton:disabled {{
                background-color: rgb(0, 77, 206);
                color: grey;
            }}
        """)

        self.clear_label_button = QtWidgets.QPushButton("Clear Label")
        self.clear_label_button.clicked.connect(self._clear_behavior_label)

        self.select_button = QtWidgets.QPushButton("Select Frames")
        self.select_button.setCheckable(True)
        self.select_button.clicked.connect(self._start_selection)

        # label buttons are disabled unless user has a range of frames selected
        self._disable_label_buttons()

        label_layout.addWidget(self.label_behavior_button)
        label_layout.addWidget(self.label_not_behavior_button)
        label_layout.addWidget(self.clear_label_button)
        label_layout.addWidget(self.select_button)
        label_group = QtWidgets.QGroupBox("Label")
        label_group.setLayout(label_layout)

        # summary of number of frames / bouts for each class
        self._frame_counts = FrameLabelCountWidget()
        label_count_layout = QtWidgets.QVBoxLayout()
        label_count_layout.addWidget(self._frame_counts)
        label_count_group = QtWidgets.QGroupBox("Label Summary")
        label_count_group.setLayout(label_count_layout)

        # control layout
        control_layout = QtWidgets.QVBoxLayout()
        control_layout.setSpacing(25)
        control_layout.addWidget(behavior_group)
        control_layout.addWidget(identity_group)
        control_layout.addWidget(classifier_group)
        control_layout.addWidget(label_count_group)
        control_layout.addStretch()
        control_layout.addWidget(label_group)

        # label widgets
        self.manual_labels = ManualLabelWidget()
        self.prediction_vis = PredictionVisWidget()
        self.frame_ticks = FrameLabelsWidget()

        # timeline widgets
        self.timeline_widget = TimelineLabelWidget()
        self.inference_timeline_widget = GlobalInferenceWidget()

        # main layout
        layout = QtWidgets.QGridLayout()
        layout.addWidget(self._player_widget, 0, 0)
        layout.addLayout(control_layout, 0, 1)
        layout.addWidget(self.timeline_widget, 1, 0, 1, 2)
        layout.addWidget(self.manual_labels, 2, 0, 1, 2)
        layout.addWidget(self.inference_timeline_widget, 3, 0, 1, 2)
        layout.addWidget(self.prediction_vis, 4, 0, 1, 2)
        layout.addWidget(self.frame_ticks, 5, 0, 1, 2)
        self.setLayout(layout)

        # progress bar dialog used when running the training or classify threads
        self._progress_dialog = None

        self._label_counts = None
        self._bout_counts = None

    def behavior(self):
        """
        :return: the currently selected behavior
        """
        return self.behavior_selection.currentText()

    def behavior_labels(self):
        """
        get the current contents of the behavior drop down
        :return: a copy of the list so private member can't be modified
        """
        return list(self._behaviors)

    def classifier_type(self):
        """ get the current classifier type """
        return self._classifier.classifier_type

    def set_project(self, project):
        """ set the currently opened project """
        self._project = project

        classifier_loaded = False
        try:
            classifier_loaded = self._project.load_classifier(
                self._classifier, self.behavior())
        except Exception as e:
            print('failed to load classifier', file=sys.stderr)
            print(e, file=sys.stderr)

        self.classify_button.setEnabled(classifier_loaded)

        # This will get set when the first video in the project is loaded, but
        # we need to set it to None so that we don't try to cache the current
        # labels when we do so (the current labels belong to the previous
        # project)
        self._labels = None
        self._loaded_video = None

        # get project specific metadata
        settings = project.metadata

        # try to select the classifier type specified in the project metadata
        try:
            classifier_type = SklClassifier.ClassifierType[settings['classifier']]

            index = self._classifier_selection.findData(classifier_type)
            if index != -1:
                self._classifier_selection.setCurrentIndex(index)
        except KeyError:
            # either no classifier was specified in the metadata file, or
            # unable to use the classifier specified in the metadata file.
            # use the default
            pass

        # reset list of projects, then add any from the metadata
        self._behaviors = list(self._DEFAULT_BEHAVIORS)

        # we don't need this even handler to be active while we set up the
        # project (otherwise it gets unnecessarily called multiple times)
        self.behavior_selection.currentIndexChanged.disconnect()

        behavior_index = 0
        if 'behaviors' in settings:
            # add behavior labels from project metadata that aren't already in
            # the app default list
            for b in settings['behaviors']:
                if b not in self._behaviors:
                    self._behaviors.append(b)
            self._behaviors.sort()
            self.behavior_selection.clear()
            self.behavior_selection.addItems(self._behaviors)
        if 'selected_behavior' in settings:
            # make sure this behavior is in the behavior selection drop down
            if settings['selected_behavior'] not in self._behaviors:
                self._behaviors.append(settings['selected_behavior'])
                self._behaviors.sort()
                self.behavior_selection.clear()
                self.behavior_selection.addItems(self._behaviors)
            behavior_index = self._behaviors.index(settings['selected_behavior'])

        # set the index to either the first behavior, or if available, the one
        # that was saved in the project metadata
        self.behavior_selection.setCurrentIndex(behavior_index)

        # get label/bout counts for the current project
        self._label_counts = self._project.label_counts(self.behavior())
        self._bout_counts = self._project.bout_counts(self.behavior())

        # re-enable the behavior_selection change signal handler
        self.behavior_selection.currentIndexChanged.connect(
            self._change_behavior)

    def get_labels(self):
        """
        get VideoLabels for currently opened video file
        note: the @property decorator doesn't work with QWidgets so we have
        not implemented this as a property
        """
        return self._labels

    def load_video(self, path):
        """
        load a new video file into self._player_widget
        :param path: path to video file
        :return: None
        :raises: OSError if unable to open video
        """

        # if we have labels loaded, cache them before opening labels for
        # new video
        if self._labels is not None:
            self._project.cache_annotations(self._labels)
            self._start_selection(False)
            self.select_button.setChecked(False)

        try:
            # open the video
            self._player_widget.load_video(path)

            # load labels for new video and set track for current identity
            self._labels = self._project.load_annotation_track(path)
            self._set_label_track()

            # update ui components with properties of new video
            self.manual_labels.set_num_frames(self._player_widget.num_frames())
            self.manual_labels.set_framerate(self._player_widget.stream_fps())
            self.prediction_vis.set_num_frames(self._player_widget.num_frames())
            self.frame_ticks.set_num_frames(self._player_widget.num_frames())
            self.timeline_widget.set_num_frames(
                self._player_widget.num_frames())
            self.inference_timeline_widget.set_num_frames(
                self._player_widget.num_frames()
            )

            self._loaded_video = path
            self._set_prediction_vis()
            self._update_label_counts()
            self._set_train_button_enabled_state()
        except OSError as e:
            # error loading
            self._labels = None
            self._loaded_video = None
            self._player_widget.reset()
            raise e

    def keyPressEvent(self, event):
        """ handle key press events """

        def begin_select_mode():
            if not self.select_button.isChecked():
                self.select_button.toggle()
                self._start_selection(True)

        key = event.key()
        if key == QtCore.Qt.Key_Left:
            self._player_widget.previous_frame()
        elif key == QtCore.Qt.Key_Right:
            self._player_widget.next_frame()
        elif key == QtCore.Qt.Key_Up:
            self._player_widget.next_frame(self._frame_jump)
        elif key == QtCore.Qt.Key_Down:
            self._player_widget.previous_frame(self._frame_jump)
        elif key == QtCore.Qt.Key_Space:
            self._player_widget.toggle_play()
        elif key == QtCore.Qt.Key_Z:
            if self.select_button.isChecked():
                self._label_behavior()
            else:
                begin_select_mode()
        elif key == QtCore.Qt.Key_X:
            if self.select_button.isChecked():
                self._clear_behavior_label()
            else:
                begin_select_mode()
        elif key == QtCore.Qt.Key_C:
            if self.select_button.isChecked():
                self._label_not_behavior()
            else:
                begin_select_mode()
        elif key == QtCore.Qt.Key_Escape:
            if self.select_button.isChecked():
                self.select_button.setChecked(False)
                self._start_selection(False)

    def _new_label(self):
        """
        callback for the "new behavior" button
        opens a modal dialog to allow the user to enter a new behavior label
        """
        text, ok = QtWidgets.QInputDialog.getText(None, 'New Label',
                                                  'New Label Name:')
        if ok and text not in self._behaviors:
            self._behaviors.append(text)
            self.behavior_selection.addItem(text)
            self.behavior_selection.setCurrentIndex(self._behaviors.index(text))

    def _change_behavior(self):
        """
        make UI changes to reflect the currently selected behavior
        """
        new_behavior = self.behavior_selection.currentText()
        self.label_behavior_button.setText(new_behavior)
        self.label_not_behavior_button.setText(
            f"Not {new_behavior}")
        self._set_label_track()
        self._reset_prediction()
<<<<<<< HEAD

        classifier_loaded = False
        try:
            classifier_loaded = self._project.load_classifier(
                self._classifier, self.behavior())
        except Exception as e:
            print('failed to load classifier', file=sys.stderr)
            print(e, file=sys.stderr)

        self.classify_button.setEnabled(classifier_loaded)
=======
        self.classify_button.setEnabled(False)
        # get label/bout counts for the current project
        self._label_counts = self._project.label_counts(new_behavior)
        self._bout_counts = self._project.bout_counts(new_behavior)
>>>>>>> d0141b83
        self._update_label_counts()
        self._set_train_button_enabled_state()
        self._project.save_metadata({'selected_behavior': new_behavior})

    def _start_selection(self, pressed):
        """
        handle click on "select" button. If button was previously in "un    checked"
        state, then grab the current frame to begin selecting a range. If the
        button was in the checked state, clicking cancels the current selection.

        While selection is in progress, the labeling buttons become active.
        """
        if pressed:
            self.label_behavior_button.setEnabled(True)
            self.label_not_behavior_button.setEnabled(True)
            self.clear_label_button.setEnabled(True)
            self._selection_start = self._player_widget.current_frame()
            self.manual_labels.start_selection(self._selection_start)
        else:
            self.label_behavior_button.setEnabled(False)
            self.label_not_behavior_button.setEnabled(False)
            self.clear_label_button.setEnabled(False)
            self.manual_labels.clear_selection()
        self.manual_labels.update()

    def _label_behavior(self):
        """ Apply behavior label to currently selected range of frames """
        start, end = sorted([self._selection_start,
                             self._player_widget.current_frame()])
        mask = self._player_widget.get_identity_mask()
        self._get_label_track().label_behavior(start, end, mask[start:end+1])
        self._label_button_common()

    def _label_not_behavior(self):
        """ apply _not_ behavior label to currently selected range of frames """
        start, end = sorted([self._selection_start,
                             self._player_widget.current_frame()])
        mask = self._player_widget.get_identity_mask()
        self._get_label_track().label_not_behavior(start,
                                                   end, mask[start:end+1])
        self._label_button_common()

    def _clear_behavior_label(self):
        """ clear all behavior/not behavior labels from current selection """
        label_range = sorted([self._selection_start,
                              self._player_widget.current_frame()])
        self._get_label_track().clear_labels(*label_range)
        self._label_button_common()

    def _label_button_common(self):
        """
        functionality shared between _label_behavior(), _label_not_behavior(),
        and _clear_behavior_label(). to be called after the labels are changed
        for the current selection
        """
        self._project.save_annotations(self._labels)
        self._disable_label_buttons()
        self.manual_labels.clear_selection()
        self.manual_labels.update()
        self.timeline_widget.update_labels()
        self._update_label_counts()
        self._set_train_button_enabled_state()

    def _set_identities(self, identities):
        """ populate the identity_selection combobox """
        self.identity_selection.clear()
        self.identity_selection.addItems([str(i) for i in identities])
        self._player_widget.set_identities(identities)

    def _change_identity(self):
        """ handle changing value of identity_selection """
        self._player_widget.set_active_identity(
            self.identity_selection.currentIndex())
        self._set_label_track()
        self._update_label_counts()

    def _disable_label_buttons(self):
        """ disable labeling buttons that require a selected range of frames """
        self.label_behavior_button.setEnabled(False)
        self.label_not_behavior_button.setEnabled(False)
        self.clear_label_button.setEnabled(False)
        self.select_button.setChecked(False)

    def _frame_change(self, new_frame):
        """
        called when the video player widget emits its updateFrameNumber signal
        """
        self.manual_labels.set_current_frame(new_frame)
        self.prediction_vis.set_current_frame(new_frame)
        self.timeline_widget.set_current_frame(new_frame)
        self.inference_timeline_widget.set_current_frame(new_frame)
        self.frame_ticks.set_current_frame(new_frame)

    def _set_label_track(self):
        """
        loads new set of labels in self.manual_labels when the selected
        behavior or identity is changed
        """
        behavior = self.behavior_selection.currentText()
        identity = self.identity_selection.currentText()

        if identity != '' and behavior != '' and self._labels is not None:
            labels = self._labels.get_track_labels(identity, behavior)
            self.manual_labels.set_labels(
                labels, mask=self._player_widget.get_identity_mask())
            self.timeline_widget.set_labels(labels)

        self._set_prediction_vis()

    def _get_label_track(self):
        """
        get the current label track for the currently selected identity and
        behavior
        """
        return self._labels.get_track_labels(
            self.identity_selection.currentText(),
            self.behavior_selection.currentText()
        )

    @QtCore.pyqtSlot(bool)
    def _identity_popup_visibility_changed(self, visible):
        """
        connected to the IdentityComboBox.pop_up_visible signal. When
        visible == True, we tell the player widget to overlay all identity
        labels on the frame.
        When visible == False we revert to the normal behavior of only labeling
        the currently selected identity
        """
        self._player_widget.set_identity_label_mode(visible)

    def _train_button_clicked(self):
        """ handle user click on "Train" button """
        # make sure video playback is stopped
        self._player_widget.stop()

        # setup training thread
        self._training_thread = TrainingThread(
            self._project, self._classifier,
            self.behavior_selection.currentText(),
            self._loaded_video, self._labels, self._kslider.value())
        self._training_thread.trainingComplete.connect(
            self._training_thread_complete)
        self._training_thread.update_progress.connect(
            self._update_training_progress)

        # setup progress dialog
        self._progress_dialog = QtWidgets.QProgressDialog(
            'Training', None, 0,
            self._project.total_project_identities + self._kslider.value(),
            self)
        self._progress_dialog.setWindowModality(QtCore.Qt.WindowModal)
        self._progress_dialog.reset()
        self._progress_dialog.show()

        # start training thread
        self._training_thread.start()

    def _training_thread_complete(self):
        """ enable classify button once the training is complete """
        self._progress_dialog.reset()
        self.classify_button.setEnabled(True)

    def _update_training_progress(self, step):
        """ update progress bar with the number of completed tasks """
        self._progress_dialog.setValue(step)

    def _classify_button_clicked(self):
        """ handle user click on "Classify" button """
        # make sure video playback is stopped
        self._player_widget.stop()

        # setup classification thread
        self._classify_thread = ClassifyThread(
            self._classifier, self._project,
            self.behavior_selection.currentText(), self._loaded_video,
            self._labels, self._predictions, self._probabilities,
            self._frame_indexes)
        self._classify_thread.done.connect(self._classify_thread_complete)
        self._classify_thread.update_progress.connect(
            self._update_classify_progress)

        # setup progress dialog
        self._progress_dialog = QtWidgets.QProgressDialog(
            'Predicting', None, 0, self._project.total_project_identities,
            self)
        self._progress_dialog.setWindowModality(QtCore.Qt.WindowModal)
        self._progress_dialog.reset()
        self._progress_dialog.show()

        # start classification thread
        self._classify_thread.start()

    def _classify_thread_complete(self):
        """ update the gui when the classification is complete """
        # display the new predictions
        self._set_prediction_vis()
        # let the MainWindow know we have predictions so it can enable the
        # file action to save the predictions to the project directory
        self.have_predictions.emit(True)

    def _update_classify_progress(self, step):
        """ update progress bar with the number of completed tasks """
        self._progress_dialog.setValue(step)

    def _set_prediction_vis(self):
        """
        update data being displayed by the prediction visualization widget
        """

        if self._loaded_video is None:
            return

        video = self._loaded_video.name
        identity = self.identity_selection.currentText()

        try:
            indexes = self._frame_indexes[video][identity]
        except KeyError:
            return

        labels = self._get_label_track().get_labels()
        prediction_labels = np.zeros((self._player_widget.num_frames()),
                                     dtype=np.uint8)
        prediction_prob = np.zeros((self._player_widget.num_frames()),
                                   dtype=np.float64)

        prediction_labels[indexes] = self._predictions[video][identity]
        prediction_prob[indexes] = self._probabilities[video][identity]
        prediction_labels[labels == TrackLabels.Label.NOT_BEHAVIOR] = TrackLabels.Label.NOT_BEHAVIOR
        prediction_prob[labels == TrackLabels.Label.NOT_BEHAVIOR] = 1.0
        prediction_labels[labels == TrackLabels.Label.BEHAVIOR] = TrackLabels.Label.BEHAVIOR
        prediction_prob[labels == TrackLabels.Label.BEHAVIOR] = 1.0

        self.prediction_vis.set_predictions(prediction_labels, prediction_prob)
        self.inference_timeline_widget.set_labels(prediction_labels)
        self.inference_timeline_widget.update_labels()

    def _reset_prediction(self):
        """ clear out the current predictions """
        if len(self._predictions) != 0:
            self._predictions = {}
            self._probabilities = {}
            self._frame_indexes = {}
            self.prediction_vis.set_predictions(None, None)
            self.inference_timeline_widget.set_labels(
                np.zeros(self._player_widget.num_frames(), dtype="uint8"))

    def _set_train_button_enabled_state(self):
        """
        set the enabled property of the train button to True or False depending
        whether the labeling meets some threshold set by the classifier module

        NOTE: must be called after _update_label_counts() so that it has the
        correct counts for the current video
        :return: None
        """

        if SklClassifier.label_threshold_met(self._label_counts,
                                             self._kslider.value()):
            self.train_button.setEnabled(True)
        else:
            self.train_button.setEnabled(False)

    def _update_label_counts(self):
        """
        update the widget with the labeled frame / bout counts

        :return: None
        """

        if self._loaded_video is None:
            return

        # update counts for the current video -- we could be more efficient
        # by only updating the current identity in the current video
        self._label_counts[self._loaded_video.name] = self._labels.label_counts(
            self.behavior())
        self._bout_counts[self._loaded_video.name] = self._labels.bout_counts(
            self.behavior())

        identity = self.identity_selection.currentText()

        label_behavior_current = 0
        label_not_behavior_current = 0
        label_behavior_project = 0
        label_not_behavior_project = 0
        bout_behavior_current = 0
        bout_not_behavior_current = 0
        bout_behavior_project = 0
        bout_not_behavior_project = 0

        for video, video_counts in self._label_counts.items():
            for identity_counts in video_counts:
                label_behavior_project += identity_counts[1][0]
                label_not_behavior_project += identity_counts[1][1]
                if video == self._loaded_video.name and identity_counts[0] == identity:
                    label_behavior_current += identity_counts[1][0]
                    label_not_behavior_current += identity_counts[1][1]

        for video, video_counts in self._bout_counts.items():
            for identity_counts in video_counts:
                bout_behavior_project += identity_counts[1][0]
                bout_not_behavior_project += identity_counts[1][1]
                if video == self._loaded_video.name and identity_counts[0] == identity:
                    bout_behavior_current += identity_counts[1][0]
                    bout_not_behavior_current += identity_counts[1][1]

        self._frame_counts.set_counts(label_behavior_current,
                                      label_not_behavior_current,
                                      label_behavior_project,
                                      label_not_behavior_project,
                                      bout_behavior_current,
                                      bout_not_behavior_current,
                                      bout_behavior_project,
                                      bout_not_behavior_project)

    def _kfold_changed(self):
        """ handle kfold slider change event """
        self._set_train_button_enabled_state()

    def _classifier_changed(self):
        """ handle classifier selection change """
        self._classifier.set_classifier(self._classifier_selection.currentData())

    def save_predictions(self):
        """ save predictions (if the classifier has been run) """
        if not self._predictions:
            return
        self._project.save_predictions(self._predictions, self._probabilities,
                                       self._frame_indexes,
                                       self.behavior_selection.currentText())<|MERGE_RESOLUTION|>--- conflicted
+++ resolved
@@ -435,7 +435,6 @@
             f"Not {new_behavior}")
         self._set_label_track()
         self._reset_prediction()
-<<<<<<< HEAD
 
         classifier_loaded = False
         try:
@@ -446,12 +445,9 @@
             print(e, file=sys.stderr)
 
         self.classify_button.setEnabled(classifier_loaded)
-=======
-        self.classify_button.setEnabled(False)
         # get label/bout counts for the current project
         self._label_counts = self._project.label_counts(new_behavior)
         self._bout_counts = self._project.bout_counts(new_behavior)
->>>>>>> d0141b83
         self._update_label_counts()
         self._set_train_button_enabled_state()
         self._project.save_metadata({'selected_behavior': new_behavior})

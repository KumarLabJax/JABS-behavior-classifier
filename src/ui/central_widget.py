import sys

import numpy as np
from PySide2 import QtWidgets, QtCore
from shapely.geometry import Point

from src.classifier.classifier import Classifier
from src.project.track_labels import TrackLabels
import src.feature_extraction
from .classification_thread import ClassifyThread

from .frame_labels_widget import FrameLabelsWidget
from .global_inference_widget import GlobalInferenceWidget
from .manual_label_widget import ManualLabelWidget
from .player_widget import PlayerWidget
from .prediction_vis_widget import PredictionVisWidget
from .timeline_label_widget import TimelineLabelWidget
from .training_thread import TrainingThread
from .main_control_widget import MainControlWidget


class CentralWidget(QtWidgets.QWidget):
    """
    QT Widget implementing our main window contents
    """

<<<<<<< HEAD
    export_training_status_change = QtCore.pyqtSignal(bool)
=======
    _DEFAULT_BEHAVIORS = [
        'Walking', 'Turn left', 'Turn right', 'Sleeping', 'Freezing',
        'Grooming', 'Following', 'Rearing (supported)',
        'Rearing (unsupported)'
    ]

    export_training_status_change = QtCore.Signal(bool)
>>>>>>> 29bc5980

    def __init__(self, *args, **kwargs):
        super().__init__(*args, **kwargs)

        # video player
        self._player_widget = PlayerWidget()
        self._player_widget.updateIdentities.connect(self._set_identities)
        self._player_widget.updateFrameNumber.connect(self._frame_change)
        self._player_widget.pixmap_clicked.connect(self._pixmap_clicked)
        self._curr_frame_index = 0

        self._loaded_video = None
        self._project = None
        self._labels = None
        self._pose_est = None

        #  classifier
        self._classifier = Classifier(n_jobs=4)
        self._training_thread = None
        self._classify_thread = None

        # information about current predictions
        self._predictions = {}
        self._probabilities = {}
        self._frame_indexes = {}

        self._selection_start = 0

        # options
        self._frame_jump = 10
        self._window_size = src.feature_extraction.DEFAULT_WINDOW_SIZE

        # main controls
        self._controls = MainControlWidget()
        self._controls.identity_changed.connect(self._change_identity)
        self._controls.label_behavior_clicked.connect(self._label_behavior)
        self._controls.label_not_behavior_clicked.connect(self._label_not_behavior)
        self._controls.clear_label_clicked.connect(self._clear_behavior_label)
        self._controls.start_selection.connect(self._start_selection)
        self._controls.train_clicked.connect(self._train_button_clicked)
        self._controls.classify_clicked.connect(self._classify_button_clicked)
        self._controls.classifier_changed.connect(self._classifier_changed)
        self._controls.behavior_changed.connect(self._change_behavior)
        self._controls.kfold_changed.connect(
            self._set_train_button_enabled_state)
        self._controls.behavior_list_changed.connect(
            lambda b: self._project.save_metadata({'behaviors': b}))
        self._controls.window_size_changed.connect(self._window_feature_size_changed)
        self._controls.new_window_sizes.connect(self._save_window_sizes)

        # label & prediction vis widgets
        self.manual_labels = ManualLabelWidget()
        self.prediction_vis = PredictionVisWidget()
        self.frame_ticks = FrameLabelsWidget()

        # timeline widgets
        self.timeline_widget = TimelineLabelWidget()
        self.inference_timeline_widget = GlobalInferenceWidget()

        # main layout
        layout = QtWidgets.QGridLayout()
        layout.addWidget(self._player_widget, 0, 0)
        layout.addWidget(self._controls, 0, 1, 5, 1)
        layout.addWidget(self.timeline_widget, 1, 0)
        layout.addWidget(self.manual_labels, 2, 0)
        layout.addWidget(self.inference_timeline_widget, 3, 0)
        layout.addWidget(self.prediction_vis, 4, 0)
        layout.addWidget(self.frame_ticks, 5, 0)
        self.setLayout(layout)

        # progress bar dialog used when running the training or classify threads
        self._progress_dialog = None

        self._counts = None

        # set focus policy of all children widgets, needed to keep controls
        # from grabbing focus on Windows (which breaks arrow key video nav)
        for child in self.findChildren(QtWidgets.QWidget):
            child.setFocusPolicy(QtCore.Qt.NoFocus)

    @property
    def behavior(self):
        """ get the currently selected behavior """
        return self._controls.current_behavior

    @property
    def classifier_type(self):
        """ get the current classifier type """
        return self._classifier.classifier_type

    @property
    def window_size(self):
        """ get current window size """
        return self._window_size

    def set_project(self, project):
        """ set the currently opened project """
        self._project = project

        # This will get set when the first video in the project is loaded, but
        # we need to set it to None so that we don't try to cache the current
        # labels when we do so (the current labels belong to the previous
        # project)
        self._labels = None
        self._loaded_video = None

        self._controls.classify_button_set_enabled(False)
        self._controls.update_project_settings(project.metadata)

        classifier_loaded = False
        try:
            classifier_loaded = self._project.load_classifier(
                self._classifier, self.behavior)
        except Exception as e:
            print('failed to load classifier', file=sys.stderr)
            print(e, file=sys.stderr)

        # if a classifier was loaded, set the drop down to match the type
        if classifier_loaded:
            self._update_classifier_selection()

        # set classify button state
        # it will only get enabled if we loaded a classifier and we know
        # what window size was used to train it
        window_settings = self._project.metadata.get('window_size_pref', {})
        # do we have a window size for this behavior?
        if self.behavior in window_settings:
            # yes, does it match current window size?
            if self.window_size == window_settings[self.behavior]:
                # yes, classify button can be enabled if we loaded a classifier
                self._controls.classify_button_set_enabled(classifier_loaded)

        # get label/bout counts for the current project
        self._counts = self._project.counts(self.behavior)

        self._controls.select_button_set_enabled(True)
        self._controls.kslider_set_enabled(True)
        self._set_train_button_enabled_state()

    def load_video(self, path):
        """
        load a new video file into self._player_widget
        :param path: path to video file
        :return: None
        :raises: OSError if unable to open video
        """

        # if we have labels loaded, cache them before opening labels for
        # new video
        if self._labels is not None:
            self._project.cache_annotations(self._labels)
            self._start_selection(False)
            self._controls.select_button_set_checked(False)

        try:
            # open the video
            self._pose_est = self._project.load_pose_est(path)
            self._player_widget.load_video(path, self._pose_est)

            # load labels for new video and set track for current identity
            self._labels = self._project.load_video_labels(path)

            # update ui components with properties of new video
            self.manual_labels.set_num_frames(self._player_widget.num_frames())
            self.manual_labels.set_framerate(self._player_widget.stream_fps())
            self.prediction_vis.set_num_frames(self._player_widget.num_frames())
            self.frame_ticks.set_num_frames(self._player_widget.num_frames())
            self.timeline_widget.set_num_frames(
                self._player_widget.num_frames())
            self.inference_timeline_widget.set_num_frames(
                self._player_widget.num_frames()
            )

            # load saved predictions for this video
            self._predictions, self._probabilities, self._frame_indexes = \
                self._project.load_predictions(path.name,
                                               self.behavior)

            self._loaded_video = path

            # update display with labels/predictions for this video
            self._set_label_track()
            self._update_label_counts()
            self._set_prediction_vis()
        except OSError as e:
            # error loading
            self._labels = None
            self._loaded_video = None
            self._pose_est = None
            self._set_identities([])
            self._player_widget.reset()
            raise e

    def keyPressEvent(self, event):
        """ handle key press events """

        def begin_select_mode():
            if not self._controls.select_button_is_checked:
                self._controls.toggle_select_button()
                self._start_selection(True)

        key = event.key()
        if key == QtCore.Qt.Key_Left:
            self._player_widget.previous_frame()
        elif key == QtCore.Qt.Key_Right:
            self._player_widget.next_frame()
        elif key == QtCore.Qt.Key_Up:
            self._player_widget.next_frame(self._frame_jump)
        elif key == QtCore.Qt.Key_Down:
            self._player_widget.previous_frame(self._frame_jump)
        elif key == QtCore.Qt.Key_Space:
            self._player_widget.toggle_play()
        elif key == QtCore.Qt.Key_Z:
            if self._controls.select_button_is_checked:
                self._label_behavior()
            else:
                begin_select_mode()
        elif key == QtCore.Qt.Key_X:
            if self._controls.select_button_is_checked:
                self._clear_behavior_label()
            else:
                begin_select_mode()
        elif key == QtCore.Qt.Key_C:
            if self._controls.select_button_is_checked:
                self._label_not_behavior()
            else:
                begin_select_mode()
        elif key == QtCore.Qt.Key_Escape:
            if self._controls.select_button_is_checked:
                self._controls.select_button_set_checked(False)
                self._start_selection(False)
        elif key == QtCore.Qt.Key_L:
            # show closest with no argument toggles the setting
            self._player_widget.show_closest()

    def show_track(self, show: bool):
        self._player_widget.show_track(show)

    def _change_behavior(self):
        """
        make UI changes to reflect the currently selected behavior
        """
        if self._project is None:
            return

        self._controls.classify_button_set_enabled(False)

        classifier_loaded = False
        try:
            classifier_loaded = self._project.load_classifier(
                self._classifier, self.behavior)
        except Exception as e:
            print('failed to load classifier', file=sys.stderr)
            print(e, file=sys.stderr)

        if classifier_loaded:
            self._update_classifier_selection()

        # get label/bout counts for the current project
        self._counts = self._project.counts(self.behavior)
        self._update_label_counts()

        # load saved predictions
        self._predictions, self._probabilities, self._frame_indexes = \
            self._project.load_predictions(self._loaded_video.name, self.behavior)

        # display labels and predictions for new behavior
        self._set_label_track()
        self._set_train_button_enabled_state()
        self._project.save_metadata({'selected_behavior': self.behavior})

        # try to set the window size to the last one used to train this
        # behavior
        window_settings = self._project.metadata.get('window_size_pref', {})
        # do we have a window size in the project settings for this behavior?
        if self.behavior in window_settings:
            # yes, try to set the window size to match
            self._controls.set_window_size(window_settings[self.behavior])
            if self.window_size == window_settings[self.behavior]:
                # success: enable classify button if a classifier was loaded
                self._controls.classify_button_set_enabled(classifier_loaded)

    def _start_selection(self, pressed):
        """
        handle click on "select" button. If button was previously "unchecked"
        then grab the current frame to begin selecting a range. If the
        button was in the checked state, clicking cancels the current selection.

        While selection is in progress, the labeling buttons become active.
        """
        if pressed:
            self._controls.enable_label_buttons()
            self._selection_start = self._player_widget.current_frame()
            self.manual_labels.start_selection(self._selection_start)
        else:
            self._controls.disable_label_buttons()
            self.manual_labels.clear_selection()
        self.manual_labels.update()

    def _label_behavior(self):
        """ Apply behavior label to currently selected range of frames """
        start, end = sorted([self._selection_start,
                             self._player_widget.current_frame()])
        mask = self._player_widget.get_identity_mask()
        self._get_label_track().label_behavior(start, end, mask[start:end+1])
        self._label_button_common()

    def _label_not_behavior(self):
        """ apply _not_ behavior label to currently selected range of frames """
        start, end = sorted([self._selection_start,
                             self._player_widget.current_frame()])
        mask = self._player_widget.get_identity_mask()
        self._get_label_track().label_not_behavior(start,
                                                   end, mask[start:end+1])
        self._label_button_common()

    def _clear_behavior_label(self):
        """ clear all behavior/not behavior labels from current selection """
        label_range = sorted([self._selection_start,
                              self._player_widget.current_frame()])
        self._get_label_track().clear_labels(*label_range)
        self._label_button_common()

    def _label_button_common(self):
        """
        functionality shared between _label_behavior(), _label_not_behavior(),
        and _clear_behavior_label(). to be called after the labels are changed
        for the current selection
        """
        self._project.save_annotations(self._labels)
        self._controls.disable_label_buttons()
        self.manual_labels.clear_selection()
        self.manual_labels.update()
        self.timeline_widget.update_labels()
        self._update_label_counts()
        self._set_train_button_enabled_state()

    def _set_identities(self, identities):
        """ populate the identity_selection combobox """
        self._controls.set_identities(identities)
        self._player_widget.set_identities(identities)

    def _change_identity(self):
        """ handle changing value of identity_selection """
        self._player_widget.set_active_identity(
            self._controls.current_identity_index)
        self._set_label_track()
        self._update_label_counts()

    def _frame_change(self, new_frame):
        """
        called when the video player widget emits its updateFrameNumber signal
        """
        self._curr_frame_index = new_frame
        self.manual_labels.set_current_frame(new_frame)
        self.prediction_vis.set_current_frame(new_frame)
        self.timeline_widget.set_current_frame(new_frame)
        self.inference_timeline_widget.set_current_frame(new_frame)
        self.frame_ticks.set_current_frame(new_frame)

    def _set_label_track(self):
        """
        loads new set of labels in self.manual_labels when the selected
        behavior or identity is changed
        """
        behavior = self._controls.current_behavior
        identity = self._controls.current_identity

        if identity != '' and behavior != '' and self._labels is not None:
            labels = self._labels.get_track_labels(identity, behavior)
            self.manual_labels.set_labels(
                labels, mask=self._player_widget.get_identity_mask())
            self.timeline_widget.set_labels(labels)

        self._set_prediction_vis()

    def _get_label_track(self):
        """
        get the current label track for the currently selected identity and
        behavior
        """
        return self._labels.get_track_labels(
            self._controls.current_identity,
            self._controls.current_behavior
        )

    def _update_classifier_selection(self):
        """
        Called when the classifier selection widget should be updated
        """
        self._controls.set_classifier_selection(self._classifier.classifier_type)

    def _train_button_clicked(self):
        """ handle user click on "Train" button """
        # make sure video playback is stopped
        self._player_widget.stop()

        # setup training thread
        self._training_thread = TrainingThread(
            self._project, self._classifier,
            self._controls.current_behavior,
            self._window_size,
            self._controls.kfold_value)
        self._training_thread.training_complete.connect(
            self._training_thread_complete)
        self._training_thread.update_progress.connect(
            self._update_training_progress)
        self._training_thread.current_status.connect(
            lambda m: self.parent().display_status_message(m, 0))

        # setup progress dialog
        self._progress_dialog = QtWidgets.QProgressDialog(
            'Training', None, 0,
            self._project.total_project_identities + self._controls.kfold_value + 1,
            self)
        self._progress_dialog.setWindowModality(QtCore.Qt.WindowModal)
        self._progress_dialog.reset()
        self._progress_dialog.show()

        # start training thread
        self._training_thread.start()

        # save the window size used for this behavior
        window_settings = self._project.metadata.get('window_size_pref', {})
        window_settings[self.behavior] = self._window_size
        self._project.save_metadata({'window_size_pref': window_settings})

    def _training_thread_complete(self):
        """ enable classify button once the training is complete """
        self._progress_dialog.reset()
        self.parent().display_status_message("Training Complete", 3000)
        self._controls.classify_button_set_enabled(True)

    def _update_training_progress(self, step):
        """ update progress bar with the number of completed tasks """
        self._progress_dialog.setValue(step)

    def _classify_button_clicked(self):
        """ handle user click on "Classify" button """
        # make sure video playback is stopped
        self._player_widget.stop()

        # setup classification thread
        self._classify_thread = ClassifyThread(
            self._classifier, self._project,
            self._controls.current_behavior, self._predictions,
            self._probabilities, self._frame_indexes, self._loaded_video.name,
            self._window_size)
        self._classify_thread.done.connect(self._classify_thread_complete)
        self._classify_thread.update_progress.connect(
            self._update_classify_progress)
        self._classify_thread.current_status.connect(
            lambda m: self.parent().display_status_message(m, 0))

        # setup progress dialog
        self._progress_dialog = QtWidgets.QProgressDialog(
            'Predicting', None, 0, self._project.total_project_identities,
            self)
        self._progress_dialog.setWindowModality(QtCore.Qt.WindowModal)
        self._progress_dialog.reset()
        self._progress_dialog.show()

        # start classification thread
        self._classify_thread.start()

    def _classify_thread_complete(self):
        """ update the gui when the classification is complete """
        # display the new predictions
        self.parent().display_status_message("Classification Complete")
        self._set_prediction_vis()

    def _update_classify_progress(self, step):
        """ update progress bar with the number of completed tasks """
        self._progress_dialog.setValue(step)

    def _set_prediction_vis(self):
        """
        update data being displayed by the prediction visualization widget
        """

        if self._loaded_video is None:
            return

        identity = self._controls.current_identity

        try:
            indexes = self._frame_indexes[identity]
        except KeyError:
            self.prediction_vis.set_predictions(None, None)
            self.inference_timeline_widget.set_labels(
                np.full(self._player_widget.num_frames(),
                        TrackLabels.Label.NONE.value, dtype=np.byte))
            return

        labels = self._get_label_track().get_labels()
        prediction_labels = np.full((self._player_widget.num_frames()),
                                    TrackLabels.Label.NONE.value,
                                    dtype=np.byte)
        prediction_prob = np.zeros((self._player_widget.num_frames()),
                                   dtype=np.float64)

        prediction_labels[indexes] = self._predictions[identity]
        prediction_prob[indexes] = self._probabilities[identity]
        prediction_labels[labels == TrackLabels.Label.NOT_BEHAVIOR] = TrackLabels.Label.NOT_BEHAVIOR
        prediction_prob[labels == TrackLabels.Label.NOT_BEHAVIOR] = 1.0
        prediction_labels[labels == TrackLabels.Label.BEHAVIOR] = TrackLabels.Label.BEHAVIOR
        prediction_prob[labels == TrackLabels.Label.BEHAVIOR] = 1.0

        self.prediction_vis.set_predictions(prediction_labels, prediction_prob)
        self.inference_timeline_widget.set_labels(prediction_labels)
        self.inference_timeline_widget.update_labels()

    def _set_train_button_enabled_state(self):
        """
        set the enabled property of the train button to True or False depending
        whether the labeling meets some threshold set by the classifier module

        NOTE: must be called after _update_label_counts() so that it has the
        correct counts for the current video
        :return: None
        """

        if Classifier.label_threshold_met(self._counts,
                                          self._controls.kfold_value):
            self._controls.train_button_enabled = True
            self.export_training_status_change.emit(True)
        else:
            self._controls.train_button_enabled = False
            self.export_training_status_change.emit(False)

    def _update_label_counts(self):
        """
        update the widget with the labeled frame / bout counts

        :return: None
        """

        if self._loaded_video is None:
            return

        # update counts for the current video -- we could be more efficient
        # by only updating the current identity in the current video
        self._counts[self._loaded_video.name] = self._labels.counts(self.behavior)

        identity = self._controls.current_identity

        label_behavior_current = 0
        label_not_behavior_current = 0
        label_behavior_project = 0
        label_not_behavior_project = 0
        bout_behavior_current = 0
        bout_not_behavior_current = 0
        bout_behavior_project = 0
        bout_not_behavior_project = 0

        for video, video_counts in self._counts.items():
            for identity_counts in video_counts:
                label_behavior_project += identity_counts[1][0]
                label_not_behavior_project += identity_counts[1][1]
                bout_behavior_project += identity_counts[2][0]
                bout_not_behavior_project += identity_counts[2][1]
                if video == self._loaded_video.name and identity_counts[0] == identity:
                    label_behavior_current += identity_counts[1][0]
                    label_not_behavior_current += identity_counts[1][1]
                    bout_behavior_current += identity_counts[2][0]
                    bout_not_behavior_current += identity_counts[2][1]

        self._controls.set_frame_counts(label_behavior_current,
                                        label_not_behavior_current,
                                        label_behavior_project,
                                        label_not_behavior_project,
                                        bout_behavior_current,
                                        bout_not_behavior_current,
                                        bout_behavior_project,
                                        bout_not_behavior_project)

    def _classifier_changed(self):
        """ handle classifier selection change """
        if self._classifier.classifier_type != self._controls.classifier_type:
            # changing classifier type, disable until retrained
            self._controls.classify_button_set_enabled(False)
            self._classifier.set_classifier(self._controls.classifier_type)

    def _pixmap_clicked(self, event):
        """
        handle event where user clicked on the video -- if they click
        on one of the mice, make that one active
        """
        if self._pose_est is not None:
            # since convex hulls are represented as y, x we need to maintain
            # this ordering
            pt = Point(event['y'], event['x'])
            for i, ident in enumerate(self._pose_est.identities):
                c_hulls = self._pose_est.get_identity_convex_hulls(ident)
                curr_c_hull = c_hulls[self._curr_frame_index]
                if curr_c_hull is not None and curr_c_hull.contains(pt):
                    self._controls.set_identity_index(i)
                    break

    def _window_feature_size_changed(self, new_size):
        """ handle window feature size change """
        if new_size is not None and new_size != self._window_size:
            self._window_size = new_size
            # if we change the window size disable the classify button until
            # the classifier is retrained
            self._controls.classify_button_set_enabled(False)

    def _save_window_sizes(self, window_sizes):
        """ save the window sizes to the project settings """
        self._project.save_metadata({'window_sizes': window_sizes})<|MERGE_RESOLUTION|>--- conflicted
+++ resolved
@@ -24,17 +24,7 @@
     QT Widget implementing our main window contents
     """
 
-<<<<<<< HEAD
-    export_training_status_change = QtCore.pyqtSignal(bool)
-=======
-    _DEFAULT_BEHAVIORS = [
-        'Walking', 'Turn left', 'Turn right', 'Sleeping', 'Freezing',
-        'Grooming', 'Following', 'Rearing (supported)',
-        'Rearing (unsupported)'
-    ]
-
     export_training_status_change = QtCore.Signal(bool)
->>>>>>> 29bc5980
 
     def __init__(self, *args, **kwargs):
         super().__init__(*args, **kwargs)

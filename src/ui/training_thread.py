import itertools

import numpy as np
from PySide2 import QtCore
from tabulate import tabulate

from src.feature_extraction import IdentityFeatures
from src.utils import FINAL_TRAIN_SEED


class TrainingThread(QtCore.QThread):
    """
    Thread used to run the training to keep the Qt main GUI thread responsive.
    """

    # signal so that the main GUI thread can be notified when the training is
    # complete
<<<<<<< HEAD
    trainingComplete = QtCore.Signal()

    # allow the thread to send a status string to the main GUI thread so that
    # we can update a status bar if we want
    currentStatus = QtCore.Signal(str)
=======
    training_complete = QtCore.pyqtSignal()

    # allow the thread to send a status string to the main GUI thread so that
    # we can update a status bar if we want
    current_status = QtCore.pyqtSignal(str)
>>>>>>> 59e2d805

    update_progress = QtCore.Signal(int)

    def __init__(self, project, classifier, behavior, k=1):
        super().__init__()
        self._project = project
        self._classifier = classifier
        self._behavior = behavior
        self._tasks_complete = 0
        self._k = k

    def run(self):
        """
        thread's main function. Will get the feature set for all labeled frames,
        do the leave one group out train/test split, run the training, run the
        trained classifier on the test data, print some performance metrics,
        and print the most important features
        """

        self._tasks_complete = 0

        def id_processed():
            self._tasks_complete += 1
            self.update_progress.emit(self._tasks_complete)

        self.current_status.emit("Extracting Features")
        features, group_mapping = self._project.get_labeled_features(
            self._behavior,
            id_processed,
        )

        self.current_status.emit("Generating train/test splits")
        data_generator = self._classifier.leave_one_group_out(
            features['per_frame'],
            features['window'],
            features['labels'],
            features['groups']
        )

        table_rows = []
        accuracies = []
        fbeta_behavior = []
        fbeta_notbehavior = []

        for i, data in enumerate(itertools.islice(data_generator, self._k)):
            self.current_status.emit(f"cross validation iteration {i}")

            test_info = group_mapping[data['test_group']]

            # train classifier, and then use it to classify our test data
            self._classifier.train(data)
            predictions = self._classifier.predict(data['test_data'])

            # calculate some performance metrics using the classifications of
            # the test data
            accuracy = self._classifier.accuracy_score(data['test_labels'],
                                                       predictions)
            pr = self._classifier.precision_recall_score(data['test_labels'],
                                                         predictions)
            confusion = self._classifier.confusion_matrix(data['test_labels'],
                                                          predictions)

            table_rows.append([accuracy, pr[0][0], pr[0][1], pr[1][0], pr[1][1],
                               pr[2][0], pr[2][1],
                               f"{test_info['video']} [{test_info['identity']}]"])
            accuracies.append(accuracy)
            fbeta_behavior.append(pr[2][0])
            fbeta_notbehavior.append(pr[2][1])


            # print performance metrics and feature importance to console
            print('-' * 70)
            print(f"training iteration {i}")
            print("TEST DATA:")
            print(f"\tVideo: {test_info['video']}")
            print(f"\tIdentity: {test_info['identity']}")
            print(f"ACCURACY: {accuracy * 100:.2f}%")
            print("PRECISION RECALL:")
            print(f"              {'behavior':12}  not behavior")
            print(f"  precision   {pr[0][0]:<12.8}  {pr[0][1]:<.8}")
            print(f"  recall      {pr[1][0]:<12.8}  {pr[1][1]:<.8}")
            print(f"  fbeta score {pr[2][0]:<12.8}  {pr[2][1]:<.8}")
            print(f"  support     {pr[3][0]:<12}  {pr[3][1]}")
            print("CONFUSION MATRIX:")
            print(f"{confusion}")
            print('-' * 70)
            print("Top 10 features by importance:")
            self._classifier.print_feature_importance(
                IdentityFeatures.get_feature_names(
                    self._project.has_social_features),
                10)

            # let the parent thread know that we've finished this iteration
            self._tasks_complete += 1
            self.update_progress.emit(self._tasks_complete)


        print('\n' + '=' * 70)
        print("SUMMARY\n")
        print(tabulate(table_rows, showindex="always", headers=[
            "accuracy", "precision\n(behavior)",
            "precision\n(not behavior)", "recall\n(behavior)",
            "recall\n(not behavior)", "f beta score\n(behavior)",
            "f beta score\n(not behavior)",
            "test - leave one out:\n(video [identity])"]))

        print(f"\nmean accuracy: {np.mean(accuracies):.5}")
        print(f"mean fbeta score (behavior): {np.mean(fbeta_behavior):.5}")
        print("mean fbeta score (not behavior): "
              f"{np.mean(fbeta_notbehavior):.5}")
        print(f"Classifier: {self._classifier.classifier_name}")
        print('-' * 70)

        # retrain with all training data and fixed random seed before saving:
        self._classifier.train({
            'training_data': self._classifier.combine_data(
                features['per_frame'],
                features['window']
            ),
            'training_labels': features['labels'],
        }, random_seed=FINAL_TRAIN_SEED)

        self.current_status.emit("Training and saving final classifier")
        self._project.save_classifier(self._classifier, self._behavior)
        self._tasks_complete += 1
        self.update_progress.emit(self._tasks_complete)

        self.current_status.emit("Training Complete")
        self.training_complete.emit()<|MERGE_RESOLUTION|>--- conflicted
+++ resolved
@@ -15,20 +15,14 @@
 
     # signal so that the main GUI thread can be notified when the training is
     # complete
-<<<<<<< HEAD
-    trainingComplete = QtCore.Signal()
+    training_complete = QtCore.Signal()
 
     # allow the thread to send a status string to the main GUI thread so that
     # we can update a status bar if we want
-    currentStatus = QtCore.Signal(str)
-=======
-    training_complete = QtCore.pyqtSignal()
+    current_status = QtCore.Signal(str)
 
     # allow the thread to send a status string to the main GUI thread so that
     # we can update a status bar if we want
-    current_status = QtCore.pyqtSignal(str)
->>>>>>> 59e2d805
-
     update_progress = QtCore.Signal(int)
 
     def __init__(self, project, classifier, behavior, k=1):

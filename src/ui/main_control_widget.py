import sys

<<<<<<< HEAD
from typing import List
from PySide2 import QtWidgets, QtCore
=======
from PySide6 import QtWidgets, QtCore
>>>>>>> 9ef0fefb

from src.classifier import Classifier

from .colors import BEHAVIOR_COLOR, NOT_BEHAVIOR_COLOR
from .identity_combo_box import IdentityComboBox
from .k_fold_slider_widget import KFoldSliderWidget
from .label_count_widget import FrameLabelCountWidget


class MainControlWidget(QtWidgets.QWidget):

    label_behavior_clicked = QtCore.Signal()
    label_not_behavior_clicked = QtCore.Signal()
    clear_label_clicked = QtCore.Signal()
    start_selection = QtCore.Signal(bool)
    identity_changed = QtCore.Signal()
    train_clicked = QtCore.Signal()
    classify_clicked = QtCore.Signal()
    classifier_changed = QtCore.Signal()
    behavior_changed = QtCore.Signal(str)
    kfold_changed = QtCore.Signal()
    behavior_list_changed = QtCore.Signal(list)
    window_size_changed = QtCore.Signal(int)
    new_window_sizes = QtCore.Signal(list)
    use_social_feature_changed = QtCore.Signal(int)

    def __init__(self, *args, **kwargs):
        super().__init__(*args, **kwargs)

        # initial behavior labels to list in the drop down selection
        self._behaviors = []

        # behavior selection form components
        self.behavior_selection = QtWidgets.QComboBox()
        self.behavior_selection.addItems(self._behaviors)
        self.behavior_selection.currentIndexChanged.connect(
            self._behavior_changed)

        self.identity_selection = IdentityComboBox()
        self.identity_selection.currentIndexChanged.connect(
            self.identity_changed)
        self.identity_selection.setEditable(False)
        self.identity_selection.installEventFilter(self.identity_selection)

        add_label_button = QtWidgets.QToolButton()
        add_label_button.setText("+")
        add_label_button.setToolTip("Add a new behavior label")
        add_label_button.clicked.connect(self._new_label)

        behavior_layout = QtWidgets.QHBoxLayout()
        behavior_layout.addWidget(self.behavior_selection)
        behavior_layout.addWidget(add_label_button)
        behavior_layout.setContentsMargins(5, 5, 5, 5)

        behavior_group = QtWidgets.QGroupBox("Behavior")
        behavior_group.setLayout(behavior_layout)

        # identity selection form components

        identity_layout = QtWidgets.QVBoxLayout()
        identity_layout.addWidget(self.identity_selection)
        identity_layout.setContentsMargins(5, 5, 5, 5)
        identity_group = QtWidgets.QGroupBox("Subject Identity")
        identity_group.setLayout(identity_layout)

        # classifier controls
        #  buttons
        self._train_button = QtWidgets.QPushButton("Train")
        self._train_button.clicked.connect(self.train_clicked)
        self._train_button.setEnabled(False)
        self._classify_button = QtWidgets.QPushButton("Classify")
        self._classify_button.clicked.connect(self.classify_clicked)
        self._classify_button.setEnabled(False)

        # drop down to select which window size to use
        self._window_size = QtWidgets.QComboBox()
        self._window_size.currentIndexChanged.connect(
            self._window_size_changed
        )
        self._window_size.setToolTip(
            "Number of frames before and after current frame to include in "
            "sliding window used to compute window features.\n"
            "The total number of frames included in the sliding window is two "
            "times the value of this parameter plus one."
        )

        add_window_size_button = QtWidgets.QToolButton()
        add_window_size_button.setText("+")
        add_window_size_button.setToolTip("Add a new window size")
        add_window_size_button.clicked.connect(self._new_window_size)

        window_size_layout = QtWidgets.QHBoxLayout()
        window_size_layout.addWidget(self._window_size)
        window_size_layout.addWidget(add_window_size_button)

        #  drop down to select type of classifier to use
        self._classifier_selection = QtWidgets.QComboBox()
        self._classifier_selection.currentIndexChanged.connect(
            self.classifier_changed)

        classifier_types = Classifier().classifier_choices()
        for classifier, name in classifier_types.items():
            self._classifier_selection.addItem(name, userData=classifier)

        #  slider to set number of times to train/test
        self._kslider = KFoldSliderWidget()
        self._kslider.valueChanged.connect(self.kfold_changed)
        #   disabled until project loaded
        self._kslider.setEnabled(False)

        self._use_social_feature_checkbox = QtWidgets.QCheckBox("Use Social Features")
        self._use_social_feature_checkbox.stateChanged.connect(
            self.use_social_feature_changed)

        #  classifier control layout
        classifier_layout = QtWidgets.QGridLayout()
        classifier_layout.addWidget(self._train_button, 0, 0)
        classifier_layout.addWidget(self._classify_button, 0, 1)
        classifier_layout.addWidget(self._classifier_selection, 1, 0, 1, 2)
        classifier_layout.addWidget(QtWidgets.QLabel("Window Size"), 2, 0)
        classifier_layout.addLayout(window_size_layout, 2, 1)
        classifier_layout.addWidget(self._use_social_feature_checkbox, 3, 0, 1, 2)
        classifier_layout.addWidget(self._kslider, 4, 0, 1, 2)
        classifier_layout.setContentsMargins(5, 5, 5, 5)
        classifier_group = QtWidgets.QGroupBox("Classifier")
        classifier_group.setLayout(classifier_layout)

        # label components
        label_layout = QtWidgets.QGridLayout()

        self._label_behavior_button = QtWidgets.QPushButton()
        self._label_behavior_button.clicked.connect(self.label_behavior_clicked)
        self._label_behavior_button.setStyleSheet(f"""
                    QPushButton {{
                        background: qlineargradient(x1: 0, y1: 0, x2: 0, y2: 1,
                                           stop: 0 rgb(255, 195, 77),
                                           stop: 1.0 rgb{BEHAVIOR_COLOR});
                        border-radius: 4px;
                        padding: 2px;
                        color: white;
                    }}
                    QPushButton:pressed {{
                        background-color: rgb(255, 195, 77);
                    }}
                    QPushButton:disabled {{
                        background-color: rgb(229, 143, 0);
                        color: grey;
                    }}
                """)

        self._label_not_behavior_button = QtWidgets.QPushButton()
        self._label_not_behavior_button.clicked.connect(
            self.label_not_behavior_clicked)
        self._label_not_behavior_button.setStyleSheet(f"""
                    QPushButton {{
                        background: qlineargradient(x1: 0, y1: 0, x2: 0, y2: 1,
                                           stop: 0 rgb(50, 119, 234),
                                           stop: 1.0 rgb{NOT_BEHAVIOR_COLOR});
                        border-radius: 4px;
                        padding: 2px;
                        color: white;
                    }}
                    QPushButton:pressed {{
                        background-color: rgb(50, 119, 234);
                    }}
                    QPushButton:disabled {{
                        background-color: rgb(0, 77, 206);
                        color: grey;
                    }}
                """)

        self._clear_label_button = QtWidgets.QPushButton("Clear Label")
        self._clear_label_button.clicked.connect(self.clear_label_clicked)

        self._select_button = QtWidgets.QPushButton("Select Frames")
        self._select_button.setCheckable(True)
        self._select_button.clicked.connect(self.start_selection)
        # disabled until a project is loaded
        self._select_button.setEnabled(False)

        # label buttons are disabled unless user has a range of frames selected
        self.disable_label_buttons()

        label_layout.addWidget(self._label_behavior_button, 0, 0, 1, 2)
        label_layout.addWidget(self._label_not_behavior_button, 1, 0, 1, 2)
        label_layout.addWidget(self._clear_label_button, 2, 0)
        label_layout.addWidget(self._select_button, 2, 1)
        label_layout.setContentsMargins(5, 5, 5, 5)
        label_group = QtWidgets.QGroupBox("Labeling")
        label_group.setLayout(label_layout)

        # summary of number of frames / bouts for each class
        self._frame_counts = FrameLabelCountWidget()
        label_count_layout = QtWidgets.QVBoxLayout()
        label_count_layout.addWidget(self._frame_counts)
        label_count_group = QtWidgets.QGroupBox("Label Summary")
        label_count_group.setLayout(label_count_layout)

        # control layout
        control_layout = QtWidgets.QVBoxLayout()
        if sys.platform == 'darwin':
            control_layout.setSpacing(20)
        else:
            control_layout.setSpacing(10)
        control_layout.addWidget(behavior_group)
        control_layout.addWidget(identity_group)
        control_layout.addWidget(classifier_group)
        control_layout.addWidget(label_count_group)
        control_layout.addStretch()
        control_layout.addWidget(label_group)

        self.setLayout(control_layout)

    @property
    def current_behavior(self):
        return self.behavior_selection.currentText()

    @property
    def behaviors(self):
        """ return a copy of the current list of behaviors """
        return list(self._behaviors)

    @property
    def current_identity(self):
        return self.identity_selection.currentText()

    @property
    def current_identity_index(self):
        return self.identity_selection.currentIndex()

    @property
    def select_button_is_checked(self):
        return self._select_button.isChecked()

    @property
    def kfold_value(self):
        return self._kslider.value()

    @property
    def train_button_enabled(self):
        return self._train_button.isEnabled()

    @property
    def classify_button_enabled(self):
        return self._classify_button.isEnabled()

    @train_button_enabled.setter
    def train_button_enabled(self, enabled: bool):
        self._train_button.setEnabled(enabled)

    @property
    def classifier_type(self):
        return self._classifier_selection.currentData()

    @property
    def use_social_features(self):
        return self._use_social_feature_checkbox.isChecked()

    @use_social_features.setter
    def use_social_features(self, val: bool):
        if self._use_social_feature_checkbox.isEnabled():
            self._use_social_feature_checkbox.setChecked(val)

    def disable_label_buttons(self):
        """ disable labeling buttons that require a selected range of frames """
        self._label_behavior_button.setEnabled(False)
        self._label_not_behavior_button.setEnabled(False)
        self._clear_label_button.setEnabled(False)
        self._select_button.setChecked(False)

    def enable_label_buttons(self):
        self._label_behavior_button.setEnabled(True)
        self._label_not_behavior_button.setEnabled(True)
        self._clear_label_button.setEnabled(True)

    def set_use_social_features_checkbox_enabled(self, val: bool):
        self._use_social_feature_checkbox.setEnabled(val)
        if not val:
            self._use_social_feature_checkbox.setChecked(False)

    def set_classifier_selection(self, classifier_type):
        try:
            index = self._classifier_selection.findData(classifier_type)
            if index != -1:
                self._classifier_selection.setCurrentIndex(index)
        except KeyError:
            # unable to use the classifier
            pass

    def set_frame_counts(self, label_behavior_current,
                         label_not_behavior_current,
                         label_behavior_project,
                         label_not_behavior_project,
                         bout_behavior_current,
                         bout_not_behavior_current,
                         bout_behavior_project,
                         bout_not_behavior_project):
        self._frame_counts.set_counts(label_behavior_current,
                                      label_not_behavior_current,
                                      label_behavior_project,
                                      label_not_behavior_project,
                                      bout_behavior_current,
                                      bout_not_behavior_current,
                                      bout_behavior_project,
                                      bout_not_behavior_project)

    def classify_button_set_enabled(self, enabled: bool):
        self._classify_button.setEnabled(enabled)

    def select_button_set_enabled(self, enabled: bool):
        self._select_button.setEnabled(enabled)

    def select_button_set_checked(self, checked):
        self._select_button.setChecked(checked)

    def toggle_select_button(self):
        self._select_button.toggle()

    def kslider_set_enabled(self, enabled: bool):
        self._kslider.setEnabled(enabled)

    def set_identity_index(self, i: int):
        self.identity_selection.setCurrentIndex(i)

    def update_project_settings(self, project_settings: dict):
        """
        update controls from project settings
        :param project_settings: dict containing project settings
        :return: None
        """

        # update window sizes
        self._set_window_sizes(project_settings['window_sizes'])

        # update behaviors
        # reset list of behaviors, then add any from the project metadata
        self._behaviors = []

        # we don't need this even handler to be active while we set up the
        # project (otherwise it gets unnecessarily called multiple times)
        self.behavior_selection.currentIndexChanged.disconnect()

        behavior_index = 0
        if 'behaviors' in project_settings:
            self._behaviors = list(project_settings['behaviors'])
            self._behaviors.sort()
        self.behavior_selection.clear()
        self.behavior_selection.addItems(self._behaviors)
        if 'selected_behavior' in project_settings:
            # make sure this behavior is in the behavior selection drop down
            if project_settings['selected_behavior'] not in self._behaviors:
                self._behaviors.append(project_settings['selected_behavior'])
                self._behaviors.sort()
                self.behavior_selection.clear()
                self.behavior_selection.addItems(self._behaviors)
            behavior_index = self._behaviors.index(
                project_settings['selected_behavior'])

        # set the index to either the first behavior, or if available, the one
        # that was saved in the project metadata
        self.behavior_selection.setCurrentIndex(behavior_index)
        if len(self._behaviors) == 0:
            self._get_first_label()
        else:
            self._label_behavior_button.setText(self.current_behavior)
            self._label_behavior_button.setToolTip(
                f"Label frames {self.current_behavior}")
            self._label_not_behavior_button.setText(
                f"Not {self.current_behavior}")
            self._label_not_behavior_button.setToolTip(
                f"Label frames Not {self.current_behavior}")

        # use window size last used for the behavior
        window_settings = project_settings.get('window_size_pref', {})
        if self.current_behavior in window_settings:
            self.set_window_size(window_settings[self.current_behavior])

        # set initial state for use social feature button
        optional_feature_settings = project_settings.get(
            'optional_features', {})
        social_feature_settings = optional_feature_settings.get(
            'social', {})
        if self.current_behavior in social_feature_settings:
            self.use_social_features = social_feature_settings[self.current_behavior]

        # re-enable the behavior_selection change signal handler
        self.behavior_selection.currentIndexChanged.connect(
            self._behavior_changed)

    def set_identities(self, identities):
        """ populate the identity_selection combobox """
        self.identity_selection.currentIndexChanged.disconnect()
        self.identity_selection.clear()
        self.identity_selection.currentIndexChanged.connect(
            self.identity_changed)
        self.identity_selection.addItems([str(i) for i in identities])

    def set_window_size(self, size: int):
        """ set the current window size """
        if self._window_size.findData(size) == -1:
            self._add_window_size(size)
        self._window_size.setCurrentText(str(size))

    def remove_behavior(self, behavior: str):
        idx = self.behavior_selection.findText(behavior, QtCore.Qt.MatchExactly)
        if idx != -1:
            self.behavior_selection.removeItem(idx)
            self._behaviors.remove(behavior)
        self.behavior_list_changed.emit(self._behaviors)

    def _set_window_sizes(self, sizes: List[int]):
        """ set the list of available window sizes """
        self._window_size.clear()
        for w in sizes:
            self._window_size.addItem(str(w), userData=w)

    def _new_label(self):
        """
        callback for the "new behavior" button
        opens a modal dialog to allow the user to enter a new behavior label,
        if user clicks ok, add that behavior to the combo box, and select it
        """
        text, ok = QtWidgets.QInputDialog.getText(self, 'New Behavior',
                                                  'New Behavior Name:',
                                                  QtWidgets.QLineEdit.Normal
                                                  )
        if ok and text not in self._behaviors:
            self._behaviors.append(text)
            self._behaviors.sort()
            self.behavior_selection.addItem(text)
            self.behavior_selection.setCurrentText(text)
            self.behavior_list_changed.emit(self._behaviors)

    def _get_first_label(self):
        """
        show the new label dialog until the user enters one. Used when
        opening a new project for the fist time.
        TODO: make custom dialog so the user can't close the dialog until
          they've entered a behavior label
        """
        ok = False
        text = ""

        while not ok:
            text, ok = QtWidgets.QInputDialog.getText(
                self, 'New Behavior',
                'New project - please enter a behavior name to continue:',
                QtWidgets.QLineEdit.Normal)
        self._behaviors.append(text)
        self._behaviors.sort()
        self.behavior_selection.addItem(text)
        self.behavior_selection.setCurrentText(text)
        self.behavior_list_changed.emit(self._behaviors)
        self._behavior_changed()

    def _new_window_size(self):
        """
        callback for the "new window size" button
        opens a modal dialog to allow the user to enter a new window size,
        if user clicks ok, add that window size and select it
        """
        val, ok = QtWidgets.QInputDialog.getInt(
            self, 'New Window Size', 'Enter a new window size:', value=1,
            minValue=1)
        if ok:
            # if this window size is not already in the drop down, add it.
            if self._window_size.findData(val) == -1:
                self._add_window_size(val)

            # select new window size
            self.set_window_size(val)
            QtWidgets.QMessageBox.warning(
                self, "Window Size Added",
                "Window Size Added.\n"
                "If features have not been computed for "
                "this window size, they will be computed the first time a "
                "classifier is trained using this window size.\n"
                "This may be slow.")

    def _add_window_size(self, new_size: int):
        # we clear and reset the contents of the combo box so that we
        # can re sort it with the new size

        # grab the old sizes, grabbing the data (int) instead of the
        # text
        sizes = [self._window_size.itemData(i) for i in
                 range(self._window_size.count())]

        # add our new value and sort
        sizes.append(new_size)
        sizes.sort()

        # clear and add in the new list of sizes
        self._window_size.clear()
        for s in sizes:
            self._window_size.addItem(str(s), userData=s)

        # send a signal that we have an updated list of window sizes
        self.new_window_sizes.emit(sizes)

    def _behavior_changed(self):
        self._label_behavior_button.setText(self.current_behavior)
        self._label_behavior_button.setToolTip(
            f"Label frames {self.current_behavior}")
        self._label_not_behavior_button.setText(
            f"Not {self.current_behavior}")
        self._label_not_behavior_button.setToolTip(
            f"Label frames Not {self.current_behavior}")
        self.behavior_changed.emit(self.current_behavior)

    def _window_size_changed(self):
        self.window_size_changed.emit(self._window_size.currentData())<|MERGE_RESOLUTION|>--- conflicted
+++ resolved
@@ -1,11 +1,7 @@
 import sys
 
-<<<<<<< HEAD
 from typing import List
-from PySide2 import QtWidgets, QtCore
-=======
 from PySide6 import QtWidgets, QtCore
->>>>>>> 9ef0fefb
 
 from src.classifier import Classifier
 

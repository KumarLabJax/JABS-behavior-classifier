--- conflicted
+++ resolved
@@ -9,14 +9,9 @@
     thread to run the classification to keep the main GUI thread responsive
     """
 
-<<<<<<< HEAD
     done = QtCore.Signal()
     update_progress = QtCore.Signal(int)
-=======
-    done = QtCore.pyqtSignal()
-    update_progress = QtCore.pyqtSignal(int)
-    current_status = QtCore.pyqtSignal(str)
->>>>>>> 59e2d805
+    current_status = QtCore.Signal(str)
 
     def __init__(self, classifier, project, behavior, predictions,
                  probabilities, frame_indexes, current_video):

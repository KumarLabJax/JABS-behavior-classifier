import typing

import numpy as np

from src.pose_estimation import PoseEstimation
from src.feature_extraction.feature_base_class import Feature
<<<<<<< HEAD
=======

>>>>>>> 1f5a045a

class PointSpeeds(Feature):

    _name = 'point_speeds'

    def __init__(self, poses: PoseEstimation, pixel_scale: float):
        super().__init__(poses, pixel_scale)

    def per_frame(self, identity: int) -> np.ndarray:
        """
        compute the value of the per frame features for a specific identity
        :param identity: identity to compute features for
        :return: dict with feature values
        """
        fps = self._poses.fps
        poses, point_masks = self._poses.get_identity_poses(identity, self._pixel_scale)

        speeds = {}

        # calculate velocities for each point
        for keypoint in PoseEstimation.KeypointIndex:
            # grab all of the values for this point
            points = np.ma.array(poses[:, keypoint, :], mask=np.stack([~point_masks[:, keypoint], ~point_masks[:, keypoint]]), dtype=np.float32)
            point_velocities = np.gradient(points, axis=0)
            point_velocities.fill_value = 0
            speeds[f"{keypoint.name} speed"] = point_velocities

        # convert the velocities to speed and convert units
        for key, val in speeds.items():
            speeds[key] = np.linalg.norm(val, axis=-1) * fps

        return speeds<|MERGE_RESOLUTION|>--- conflicted
+++ resolved
@@ -4,10 +4,7 @@
 
 from src.pose_estimation import PoseEstimation
 from src.feature_extraction.feature_base_class import Feature
-<<<<<<< HEAD
-=======
 
->>>>>>> 1f5a045a
 
 class PointSpeeds(Feature):
 

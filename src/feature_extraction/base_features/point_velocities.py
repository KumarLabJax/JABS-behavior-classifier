--- conflicted
+++ resolved
@@ -41,167 +41,15 @@
             point_velocities = np.gradient(points, axis=0)
 
             # compute the orientation, and adjust based on the animal's bearing
-<<<<<<< HEAD
-            values[indexes] = (((np.degrees(np.arctan2(v[:, 1], v[:, 0])) - bearings[
-                indexes]) + 360) % 360) - 180
-
-        return values
-=======
             adjusted_angle = (((np.degrees(np.arctan2(point_velocities[:, 1], point_velocities[:, 0])) - bearings) + 360) % 360) - 180
             adjusted_angle.fill_value = 0
             directions[f"{keypoint.name} velocity direction"] = adjusted_angle.filled()
 
         return directions
->>>>>>> 1f5a045a
+
 
     def window(self, identity: int, window_size: int,
                per_frame_values: np.ndarray) -> dict:
         # need to override to use special method for computing window features
         # with circular values
-<<<<<<< HEAD
-        return self._window_circular(identity, window_size, per_frame_values)
-
-
-class PointVelocityMag(Feature, abc.ABC):
-    """ feature for the magnitude of point velocity """
-
-    # subclass must override this
-    _point_index = None
-
-    def __init__(self, poses: PoseEstimation, pixel_scale: float):
-        super().__init__(poses, pixel_scale)
-
-    def per_frame(self, identity: int) -> np.ndarray:
-        """
-        compute the value of the per frame features for a specific identity
-        :param identity: identity to compute features for
-        :return: np.ndarray with feature values
-        """
-        fps = self._poses.fps
-        points, mask = self._poses.get_identity_poses(identity,
-                                                      self._pixel_scale)
-
-        # get an array of the indexes where this point exists
-        indexes = np.arange(self._poses.num_frames)[mask[:, self._point_index] == 1]
-
-        # get points where this point exists
-        points = points[indexes, self._point_index]
-
-        values = np.zeros(self._poses.num_frames, dtype=np.float32)
-
-        if indexes.shape[0] > 1:
-            # compute x,y velocities
-            # pass indexes so numpy can figure out spacing
-            v = np.gradient(points, indexes, axis=0)
-
-            # compute magnitude of velocities
-            values[indexes] = np.sqrt(
-                np.square(v[:, 0]) + np.square(v[:, 1])) * fps
-
-        return values
-
-
-class NoseVelocityDir(PointVelocityDir):
-    """ feature for the direction of the nose velocity """
-
-    _name = 'nose_velocity_dir'
-    _feature_names = ['nose velocity direction']
-    _point_index = PoseEstimation.KeypointIndex.NOSE
-
-
-class NoseVelocityMag(PointVelocityMag):
-    """ feature for the magnitude of the nose velocity """
-
-    _name = 'nose_velocity_mag'
-    _feature_names = ['nose velocity magnitude']
-    _point_index = PoseEstimation.KeypointIndex.NOSE
-
-    def __init__(self, poses: PoseEstimation, pixel_scale: float):
-        super().__init__(poses, pixel_scale)
-
-
-class BaseTailVelocityDir(PointVelocityDir):
-    """ feature for the direction of the base_tail velocity """
-
-    _name = 'base_tail_velocity_dir'
-    _feature_names = ['base tail velocity direction']
-    _point_index = PoseEstimation.KeypointIndex.BASE_TAIL
-
-    # override for circular values
-    _window_operations = {
-        "mean": lambda x: scipy.stats.circmean(x, low=-180, high=180),
-        "std_dev": lambda x: scipy.stats.circstd(x, low=-180, high=180),
-    }
-
-    def __init__(self, poses: PoseEstimation, pixel_scale: float):
-        super().__init__(poses, pixel_scale)
-
-
-class BaseTailVelocityMag(PointVelocityMag):
-    """ feature for the magnitude of the base_tail velocity """
-
-    _name = 'base_tail_velocity_mag'
-    _feature_names = ['base tail velocity magnitude']
-    _point_index = PoseEstimation.KeypointIndex.BASE_TAIL
-
-    def __init__(self, poses: PoseEstimation, pixel_scale: float):
-        super().__init__(poses, pixel_scale)
-
-
-class LeftFrontPawVelocityDir(PointVelocityDir):
-    """ feature for the direction of the left front paw velocity """
-
-    _name = 'left_front_paw_velocity_dir'
-    _feature_names = ['left front paw velocity direction']
-    _point_index = PoseEstimation.KeypointIndex.LEFT_FRONT_PAW
-
-    # override for circular values
-    _window_operations_circular_2 = {
-        "mean": lambda x: scipy.stats.circmean(x, low=-180, high=180),
-        "std_dev": lambda x: scipy.stats.circstd(x, low=-180, high=180),
-    }
-
-    def __init__(self, poses: PoseEstimation, pixel_scale: float):
-        super().__init__(poses, pixel_scale)
-
-
-class LeftFrontPawVelocityMag(PointVelocityMag):
-    """ feature for the magnitude of the left front paw velocity """
-
-    _name = 'left_front_paw_velocity_mag'
-    _feature_names = ['left front paw velocity magnitude']
-    _point_index = PoseEstimation.KeypointIndex.LEFT_FRONT_PAW
-
-    def __init__(self, poses: PoseEstimation, pixel_scale: float):
-        super().__init__(poses, pixel_scale)
-
-
-class RightFrontPawVelocityDir(PointVelocityDir):
-    """ feature for the direction of the right front paw velocity """
-
-    _name = 'right_front_paw_velocity_dir'
-    _feature_names = ['right front paw velocity direction']
-    _point_index = PoseEstimation.KeypointIndex.RIGHT_FRONT_PAW
-
-    # override for circular values
-    _window_operations_circular_2 = {
-        "mean": lambda x: scipy.stats.circmean(x, low=-180, high=180),
-        "std_dev": lambda x: scipy.stats.circstd(x, low=-180, high=180),
-    }
-
-    def __init__(self, poses: PoseEstimation, pixel_scale: float):
-        super().__init__(poses, pixel_scale)
-
-
-class RightFrontPawVelocityMag(PointVelocityMag):
-    """ feature for the magnitude of the right front paw velocity """
-
-    _name = 'right_front_paw_velocity_mag'
-    _feature_names = ['right front paw velocity magnitude']
-    _point_index = PoseEstimation.KeypointIndex.RIGHT_FRONT_PAW
-
-    def __init__(self, poses: PoseEstimation, pixel_scale: float):
-        super().__init__(poses, pixel_scale)
-=======
-        return self._window_circular(identity, window_size, per_frame_values)
->>>>>>> 1f5a045a
+        return self._window_circular(identity, window_size, per_frame_values)
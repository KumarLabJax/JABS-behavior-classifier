from pathlib import Path
import typing

import h5py
import numpy as np
import re

import src.project.track_labels
from src.pose_estimation import PoseEstimation, PoseHashException

# import feature modules
from .base_features import BaseFeatureGroup
from .social_features import SocialFeatureGroup
from .landmark_features import LandmarkFeatureGroup


FEATURE_VERSION = 5

_FEATURE_MODULES = [
    BaseFeatureGroup,
    SocialFeatureGroup
]

_EXTENDED_FEATURE_MODULES = [
    LandmarkFeatureGroup
]


class FeatureVersionException(Exception):
    pass


class DistanceScaleException(Exception):
    pass


class IdentityFeatures:
    """
    per frame and window features for a single identity
    """

    _version = FEATURE_VERSION

    def __init__(self, source_file, identity, directory, pose_est, force=False,
                 fps=30, distance_scale_factor: float = 1.0,
                 extended_features: typing.Optional[typing.Dict[str, typing.List[str]]] = None):
        """
        :param source_file: name of the source video or pose file, used for
        generating filenames for saving extracted features into the project
        directory. You can use None for this argument if directory is also set
        to None
        :param identity: identity to extract features for
        :param directory: path of the project directory. A value of None can
        be given to prevent saving to and loading from a project dir.
        :param pose_est: PoseEstimation object corresponding to this video
        :param force: force regeneration of per frame features even if the
        per frame feature .h5 file exists for this video/identity
        :param fps: frames per second. Used for converting angular velocity from
        degrees per frame to degrees per second
        :param distance_scale_factor: set to cm_per_pixel to convert pixel
        distances into cm, defaults to 1.0 (do not scale pixel coordinates)
        :param extended_features: optional extended feature configuration,
        dict with feature groups as keys, lists of feature module names as
        values. If None, all extended features are enabled.
        """

        self._pose_version = pose_est.format_major_version
        self._num_frames = pose_est.num_frames
        self._fps = fps
        self._pose_hash = pose_est.hash
        self._identity = identity
        self._extended_features = extended_features

        # make sure distance_scale_factor is a float, passing 1 instead of 1.0
        # for using pixel units would cause some computations to use integer
        # rather than floating point
        self._distance_scale_factor = float(distance_scale_factor)

        self._identity_feature_dir = None if directory is None else (
                Path(directory) /
                Path(source_file).stem /
                str(self._identity)
        )
        self._compute_social_features = pose_est.format_major_version >= 3

        self._feature_modules = {}
        for m in _FEATURE_MODULES:
            # don't include the social features if it is not supported by
            # the pose file
            if not self._compute_social_features and m is SocialFeatureGroup:
                continue
            self._feature_modules[m.name()] = m(pose_est,
                                                self._distance_scale_factor)

        # load extended feature modules
        for m in _EXTENDED_FEATURE_MODULES:
            self._feature_modules[m.name()] = m(pose_est,
                                                self._distance_scale_factor)

        # will hold an array that indicates if each frame is valid for this
        # identity or not
        self._frame_valid = None

        # per frame features
        identity_mask = pose_est.get_identity_point_mask(identity)
        self._keypoint_mask = {'point_mask': 
            {
                f"point_mask {keypoint.name}": identity_mask[:, keypoint.value] for keypoint in PoseEstimation.KeypointIndex
            }
        }

        # load or compute remaining per frame features
        if force or self._identity_feature_dir is None:
            self.__initialize_from_pose_estimation(pose_est)
        else:
            try:
                # try to load from an h5 file if it exists
                self.__load_from_file()
            except (OSError, FeatureVersionException, DistanceScaleException,
                    PoseHashException):
                # otherwise compute the per frame features and save
                self.__initialize_from_pose_estimation(pose_est)

    def __initialize_from_pose_estimation(self, pose_est):
        """
        Initialize from a PoseEstimation object and save them in an h5 file

        :param pose_est: PoseEstimation object used to initialize self
        :return: None
        """

        # indicate this identity exists in this frame
        self._frame_valid = pose_est.identity_mask(self._identity)

        self._per_frame = self._keypoint_mask
        for key in self._feature_modules:
            self._per_frame.update(
                self._feature_modules[key].per_frame(self._identity))

        if self._identity_feature_dir is not None:
            self.__save_per_frame()

    def __load_from_file(self):
        """
        initialize from state previously saved in a h5 file on disk
        This method will throw an exception if this object
        was constructed with a value of None for directory
        :raises OSError: if unable to open h5 file
        :raises TypeError: if this object was constructed with a value of None
        for directory
        :raises FeatureVersionException: if file version differs from current
        feature version
        :raises AssertionError: if metadata shape doesn't match feature shape
        :return: None
        """

        path = self._identity_feature_dir / 'per_frame.h5'
        self._per_frame = {}

        with h5py.File(path, 'r') as features_h5:

            # if the version of the pose file is not the expected pose file,
            # then bail and it will get recomputed
            if features_h5.attrs['version'] != FEATURE_VERSION:
                raise FeatureVersionException

            # if the contents of the pose file changed since these features
            # were computed, then we will raise an exception and recompute
            if features_h5.attrs['pose_hash'] != self._pose_hash:
                raise PoseHashException

            # make sure distances are using the expected scale
            # if they don't match, we will need to recompute
            if self._distance_scale_factor != features_h5.attrs['distance_scale_factor']:
                raise DistanceScaleException

            self._frame_valid = features_h5['frame_valid'][:]
            assert len(self._frame_valid) == self._num_frames

            if self._compute_social_features:
                self._closest_identities = features_h5['closest_identities'][:]
                self._closest_fov_identities = features_h5['closest_fov_identities'][:]

            feature_group = features_h5['features']
            for module_name in feature_group.keys():
                module_grp = feature_group[module_name]
                self._per_frame[module_name] = {}
                for feature_name in module_grp.keys():
                    self._per_frame[module_name][feature_name] = module_grp[feature_name][:]
                    assert len(self._per_frame[module_name][feature_name]) == self._num_frames

    def __save_per_frame(self):
        """
        save per frame features to a h5 file
        This method will throw an exception if this object
        was constructed with a value of None for directory
        """

        self._identity_feature_dir.mkdir(mode=0o775, exist_ok=True,
                                         parents=True)

        file_path = self._identity_feature_dir / 'per_frame.h5'

        with h5py.File(file_path, 'w') as features_h5:
            features_h5.attrs['num_frames'] = self._num_frames
            features_h5.attrs['identity'] = self._identity
            features_h5.attrs['version'] = self._version
            features_h5.attrs['distance_scale_factor'] = self._distance_scale_factor
            features_h5.attrs['pose_hash'] = self._pose_hash
            features_h5.create_dataset('frame_valid', data=self._frame_valid)

            if self._compute_social_features:
                closest_data = self._feature_modules[SocialFeatureGroup.name()].closest_identities
                features_h5['closest_identities'] = closest_data.closest_identities
                features_h5['closest_fov_identities'] = closest_data.closest_fov_identities

            feature_group = features_h5.create_group('features')
            for feature_mod, module_values in self._per_frame.items():
                module_group = feature_group.create_group(feature_mod)
                for feature_name, feature_values in module_values.items():
                    module_group.create_dataset(feature_name, data=feature_values)

    def __save_window_features(self, features, window_size):
        """
        save window features to an h5 file
        This method will throw an exception if this object
        was constructed with a value of None for directory
        :param features: window features returned from
        `get_window_features()` to save
        :param window_size: window size used
        :return: None
        """
        path = self._identity_feature_dir / f"window_features_{window_size}.h5"

        with h5py.File(path, 'w') as features_h5:
            features_h5.attrs['window_size'] = window_size
            features_h5.attrs['num_frames'] = self._num_frames
            features_h5.attrs['identity'] = self._identity
            features_h5.attrs['version'] = self._version
            features_h5.attrs['distance_scale_factor'] = self._distance_scale_factor
            features_h5.attrs['pose_hash'] = self._pose_hash

            feature_group = features_h5.create_group('features')
            for feature_mod, module_values in features.items():
                module_group = feature_group.create_group(feature_mod)
                for window_name, window_values in module_values.items():
                    window_group = module_group.create_group(window_name)
                    for feature_name, feature_values in window_values.items():
                        window_group.create_dataset(feature_name, data=feature_values)

    def __load_window_features(self, window_size):
        """
        load window features from an h5 file
        :param window_size: window size specified as the number of frames on
        each side of current frame, in addition to the current frame, to
        include in the window
        (so if size=5, the total number of frames in the window is actually 11)
        :raises OSError: if unable to open h5 file
        :raises TypeError: if this object was constructed with a value of None
        for directory
        :raises FeatureVersionException: if file version differs from current
        feature version

        :return: window feature dict
        """
        path = self._identity_feature_dir / f"window_features_{window_size}.h5"

        window_features = {}
        with h5py.File(path, 'r') as features_h5:

            # if the version of the feature file is not what we expect for
            # this version of JABS raise an exception and it will be
            # regenerated
            if features_h5.attrs['version'] != FEATURE_VERSION:
                raise FeatureVersionException

            # if the contents of the pose file changed since these features
            # were computed, then we will raise an exception and recompute
            if features_h5.attrs['pose_hash'] != self._pose_hash:
                raise PoseHashException

            # make sure distances are using the expected scale
            # if they don't match, we will need to recompute
            if self._distance_scale_factor != features_h5.attrs['distance_scale_factor']:
                raise DistanceScaleException

            size_attr = features_h5.attrs['window_size']

            assert features_h5.attrs['num_frames'] == self._num_frames
            assert features_h5.attrs['identity'] == self._identity
            assert size_attr == window_size

            feature_group = features_h5['features']
            for module_name in feature_group.keys():
                module_group = feature_group[module_name]
                window_features[module_name] = {}
                for window_name in module_group.keys():
                    window_group = module_group[window_name]
                    window_features[module_name][window_name] = {}
                    for feature_name in window_group.keys():
                        window_features[module_name][window_name][feature_name] = window_group[feature_name][:]
                        assert len(window_features[module_name][window_name][feature_name]) == self._num_frames

        return window_features

    def get_window_features(self, window_size: int, use_social: bool,
                            labels=None, force: bool = False):
        """
        get window features for a given window size, computing if not previously
        computed and saved as h5 file
        :param window_size: number of frames on each side of the current frame to
        include in the window
        :param use_social:
        :param labels: optional frame labels, if present then only features for
        labeled frames will be returned
        NOTE: if labels is None, this will also include values for frames where
        the identity does not exist. These get filtered out when filtering out
        unlabeled frames, since those frames are always unlabeled.
        :param force: force regeneration of the window features even if the
        h5 file already exists
        :return: window features for given window size. the format is documented
        in the docstring for _compute_window_features
        """

        if force or self._identity_feature_dir is None:
            features = self.__compute_window_features(window_size)
            if self._identity_feature_dir is not None:
                self.__save_window_features(features, window_size)

        else:
            try:
                # h5 file exists for this window size, load it
                features = self.__load_window_features(window_size)
            except (OSError, FeatureVersionException, DistanceScaleException,
                    PoseHashException):
                # h5 file does not exist for this window size, the version
                # is not compatible, or the pose file changes.
                # compute the features and return after saving
                features = self.__compute_window_features(window_size)

                if self._identity_feature_dir is not None:
                    self.__save_window_features(features, window_size)

        if labels is None:
            final_features = features

        else:
            # return only features for labeled frames
            filtered_features = {}

            for module_name in features.keys():
                filtered_features[module_name] = {}
                for window_name in features[module_name].keys():
                    filtered_features[module_name][window_name] = {}
                    for feature_name in features[module_name][window_name].keys():
                        filtered_features[module_name][window_name][feature_name] = features[module_name][window_name][feature_name][labels != src.project.track_labels.TrackLabels.Label.NONE]

            final_features = filtered_features

<<<<<<< HEAD
        return final_features
=======
        # Only return the subset of features assigned from the settings
        feature_intersection = self.get_feature_names(use_social, self._extended_features)
        feature_intersection &= set(features.keys())

        return {
            feature_name: final_features[feature_name]
            for feature_name in feature_intersection
        }
>>>>>>> 751adad2

    def get_per_frame(self, use_social: bool, labels=None):
        """
        get per frame features
        :param use_social:
        :param labels: if present, only return features for labeled frames
        NOTE: if labels is None, this will include also values for frames where
        the identity does not exist. These get filtered out when filtering out
        unlabeled frames, since those frames are always unlabeled.
        :return: returns per frame features in dictionary with this form

        {
            'pairwise_distances': {
                'distance1': 1d numpy array,
                'distance2': 1d numpy array,
                ...
            },
            'angles': {...},
            'point_speeds': {...},
            ...
        }
        """

        if labels is None:
            features = self._per_frame

        else:
            # return only features for labeled frames
            features = {
                feature_module_name: {
                    feature_name: feature_vector[labels != src.project.track_labels.TrackLabels.Label.NONE, ...]
                    for feature_name, feature_vector in feature_module.items()
                }
                for feature_module_name, feature_module in self._per_frame.items()
            }

        return features

    def get_features(self, window_size: int, use_social: bool):
        """
        get features and corresponding frame indexes for classification
        omits frames where the identity is not valid, so 'frame_indexes' array
        may not be consecutive
        :param window_size: window size to use
        :param use_social: if true, include social features in returned data
        No effect for v2 pose files.
        :return: dictionary with the following keys:

          'per_frame': dict with feature name as keys, numpy array as values
          'window': dict, see _compute_window_features
          'frame_indexes': 1D np array, maps elements of per frame and window
             feature arrays back to global frame indexes
        """
        window_features = self.get_window_features(window_size, use_social)

        indexes = np.arange(self._num_frames)[self._frame_valid == 1]

        return {
            'per_frame': self._per_frame,
            'window': window_features,
            'frame_indexes': indexes
        }

    def __compute_window_features(self, window_size: int):
        """
        compute all window features using a given window size
        :param window_size: number of frames on each side of the current frame
        to include in the window
        (so, for example, if window_size = 5, then the total number of frames
        in the window is 11)
        :return: dictionary of the form:
        {
            'angles' {
                'mean': {
                    'angle1': 1d numpy float32 array,
                    'angle2': 1d numpy float32 array,
                    'angle3': 1d numpy float32 array,
                }
                'std_dev': {
                    'angle1': 1d numpy float32 array,
                    'angle2': 1d numpy float32 array,
                    'angle3': 1d numpy float32 array,
                }
            },
            'pairwise_distances' {
                'mean': {...},
                'median': {...},
                'std_dev': {...},
                'max': {...},
                'min': {...}),
            },
            'point_speeds': {...},
            ...
        }
        """

        window_features = {}

        for key in self._feature_modules:
            window_features.update(
                self._feature_modules[key].window(self._identity, window_size,
                                                  self._per_frame))

        return window_features

<<<<<<< HEAD
=======
    @classmethod
    def get_feature_name_vector(cls, pose_version: int, use_social: bool, extended_features: typing.Optional[typing.Dict] = None):
        """
        creates a list of feature names used in the feature vector
        includes window features, unlike get_feature_names
        this is a class method version of get_feature_column_names

        :param pose_version: pose version for features
        :param use_social: are social features included?
        :param extended_features: optional extended feature configuration,
        dict with feature groups as keys, lists of feature names as
        values. If None, all extended features are enabled.
        """
        if use_social:
            assert pose_version >= 3
        if extended_features is not None and len(extended_features) > 0:
            assert pose_version >= 5

        column_names = []
        per_frame_features = {'point_mask': [f'{point.name } point mask' for point in PoseEstimation.KeypointIndex]}
        window_features = {}
        # TODO: This is a dangerous operation. The None here is for a pose file (which doesn't exist).
        # The init doesn't open the file, and we can use it for getting the names
        # However, this should be adjusted to either use example data (valid pose files) or create new static methods for access
        base_groups = [m(None, 1.0) for m in _FEATURE_MODULES]
        # Landmark features
        extended_groups = _EXTENDED_FEATURE_MODULES
        all_feature_modules = base_groups + _EXTENDED_FEATURE_MODULES
        for i,key in enumerate(all_feature_modules):
            if key in base_groups:
                if not use_social and key.name() == SocialFeatureGroup.name():
                    continue
                per_frame_features.update(all_feature_modules[i].feature_names())
                window_features.update(all_feature_modules[i].window_feature_names())
            else:
                # extended features
                if extended_features is None and pose_version >= 5:
                    # Assume all static objects are supported
                    frame_feats, window_feats = key.get_feature_names()
                    per_frame_features.update(frame_feats)
                    window_features.update(window_feats)
                elif extended_features is not None and 'landmark' in extended_features.keys():
                    objects = LandmarkFeatureGroup.get_objects_from_features(extended_features['landmark'])
                    frame_feats, window_feats = key.get_feature_names(objects)
                    per_frame_features.update(frame_feats)
                    window_features.update(window_feats)

        # Sort alphabetically for per-frame and window independently
        for f in sorted(per_frame_features):
            column_names += per_frame_features[f]
        for f in sorted(window_features):
            for col in sorted(window_features[f]):
                for op in sorted(window_features[f][col]):
                    column_names.append(f"{op} {col}")
        return column_names

    def get_feature_column_names(self, use_social: bool, ):
        """
        build up a list of column names for the 2D feature array that will be
        passed to the classifier
        """

        column_names = self.get_feature_name_vector(pose_version=self._pose_version, use_social=use_social, extended_features=self._extended_features)
        return column_names

>>>>>>> 751adad2
    @classmethod
    def merge_per_frame_features(cls, features: dict, include_social: bool,
                                 extended_features=None) -> dict:
        """
        merge a dict of per-frame features where each element in the dict is
        a set of per-frame features computed for an individual animal
        :param features: list of per-frame feature instances
        :param include_social:
        :param extended_features: optional extended feature configuration,
        dict with feature groups as keys, lists of feature names as
        values. If None, all extended features are enabled.

        :return: dict of the form
        {
            'feature_1_name': feature_1_vector,
            'feature_2_name': feature_2_vector,
            'feature_3_name': feature_3_vector,
        }
        """
        merged_features = {}
        all_extended_module_names = np.concatenate([x.module_names() for x in _EXTENDED_FEATURE_MODULES]).tolist()
        if extended_features:
            extended_module_names = np.concatenate(list(extended_features.values())).tolist()
        else:
            extended_module_names = []

        for feature_module_name, feature_module in features.items():
            # skip social features if requested
            if not include_social and feature_module_name in SocialFeatureGroup.module_names():
                continue
            for feature_name, feature_vector in feature_module.items():
                if (
                        feature_module_name in all_extended_module_names
                        and extended_features is not None
                        and feature_module_name not in extended_module_names
                    ):
                    continue
                merged_features[f"{feature_module_name} {feature_name}"] = feature_vector

        return merged_features

    @classmethod
    def merge_window_features(
            cls,
            features: dict,
            include_social: bool,
            extended_features: typing.Optional[typing.Dict] = None
    ) -> dict:
        """
        merge a dict of window features where each element in the dict is the
        set of window features computed for an individual animal
        :param features: dict of window feature dicts
        :param include_social:
        :param extended_features: optional extended feature configuration,
        dict with feature groups as keys, lists of feature module names as
        values. If None, all extended features are enabled.
        :return: dictionary of the form:
        {
            'mod1 feature_1_name': mod1_feature_1_vector,
            'mod2 feature_2_name': mod2_feature_2_vector,
            'mod1 feature_2_name': mod1_feature_2_vector,
            'mod2 feature_2_name': mod2_feature_2_vector,
            ...
        }
        """
        merged_features = {}
        all_extended_module_names = np.concatenate([x.module_names() for x in _EXTENDED_FEATURE_MODULES]).tolist()
        if extended_features:
            extended_module_names = np.concatenate(list(extended_features.values())).tolist()
        else:
            extended_module_names = []

        for feature_module_name, feature_module in features.items():
            # skip social features if requested
            if not include_social and feature_module_name in SocialFeatureGroup.module_names():
                continue
            for window_name, window_group in feature_module.items():
                for feature_name, feature_vector in window_group.items():
                    if (
                            feature_module_name in all_extended_module_names
                            and extended_features is not None
                            and feature_module_name not in extended_module_names
                        ):
                        continue
                    merged_features[f"{feature_module_name} {window_name} {feature_name}"] = feature_vector

        return merged_features

    @classmethod
    def get_available_extended_features(
            cls,
            pose_version: int,
            static_objects: typing.List[str]
    ) -> typing.Dict[str, typing.List[str]]:
        """
        get all of the extended features that can be used given a minimum pose
        version and list of available static objects
        :param pose_version: integer pose version
        :param static_objects: list of static object names
        :return: dictionary of supported extended features, where the keys
        are "feature group" name(s) and values are feature names that can
        be used from that group

        TODO social features probably should get moved into the 'extended'
          features, but they are still handled as a special case
        """

        return {
            feature_group.name(): feature_group.get_supported_feature_modules(
                pose_version, static_objects) for feature_group in
            _EXTENDED_FEATURE_MODULES
        }<|MERGE_RESOLUTION|>--- conflicted
+++ resolved
@@ -357,18 +357,7 @@
 
             final_features = filtered_features
 
-<<<<<<< HEAD
         return final_features
-=======
-        # Only return the subset of features assigned from the settings
-        feature_intersection = self.get_feature_names(use_social, self._extended_features)
-        feature_intersection &= set(features.keys())
-
-        return {
-            feature_name: final_features[feature_name]
-            for feature_name in feature_intersection
-        }
->>>>>>> 751adad2
 
     def get_per_frame(self, use_social: bool, labels=None):
         """
@@ -474,74 +463,6 @@
 
         return window_features
 
-<<<<<<< HEAD
-=======
-    @classmethod
-    def get_feature_name_vector(cls, pose_version: int, use_social: bool, extended_features: typing.Optional[typing.Dict] = None):
-        """
-        creates a list of feature names used in the feature vector
-        includes window features, unlike get_feature_names
-        this is a class method version of get_feature_column_names
-
-        :param pose_version: pose version for features
-        :param use_social: are social features included?
-        :param extended_features: optional extended feature configuration,
-        dict with feature groups as keys, lists of feature names as
-        values. If None, all extended features are enabled.
-        """
-        if use_social:
-            assert pose_version >= 3
-        if extended_features is not None and len(extended_features) > 0:
-            assert pose_version >= 5
-
-        column_names = []
-        per_frame_features = {'point_mask': [f'{point.name } point mask' for point in PoseEstimation.KeypointIndex]}
-        window_features = {}
-        # TODO: This is a dangerous operation. The None here is for a pose file (which doesn't exist).
-        # The init doesn't open the file, and we can use it for getting the names
-        # However, this should be adjusted to either use example data (valid pose files) or create new static methods for access
-        base_groups = [m(None, 1.0) for m in _FEATURE_MODULES]
-        # Landmark features
-        extended_groups = _EXTENDED_FEATURE_MODULES
-        all_feature_modules = base_groups + _EXTENDED_FEATURE_MODULES
-        for i,key in enumerate(all_feature_modules):
-            if key in base_groups:
-                if not use_social and key.name() == SocialFeatureGroup.name():
-                    continue
-                per_frame_features.update(all_feature_modules[i].feature_names())
-                window_features.update(all_feature_modules[i].window_feature_names())
-            else:
-                # extended features
-                if extended_features is None and pose_version >= 5:
-                    # Assume all static objects are supported
-                    frame_feats, window_feats = key.get_feature_names()
-                    per_frame_features.update(frame_feats)
-                    window_features.update(window_feats)
-                elif extended_features is not None and 'landmark' in extended_features.keys():
-                    objects = LandmarkFeatureGroup.get_objects_from_features(extended_features['landmark'])
-                    frame_feats, window_feats = key.get_feature_names(objects)
-                    per_frame_features.update(frame_feats)
-                    window_features.update(window_feats)
-
-        # Sort alphabetically for per-frame and window independently
-        for f in sorted(per_frame_features):
-            column_names += per_frame_features[f]
-        for f in sorted(window_features):
-            for col in sorted(window_features[f]):
-                for op in sorted(window_features[f][col]):
-                    column_names.append(f"{op} {col}")
-        return column_names
-
-    def get_feature_column_names(self, use_social: bool, ):
-        """
-        build up a list of column names for the 2D feature array that will be
-        passed to the classifier
-        """
-
-        column_names = self.get_feature_name_vector(pose_version=self._pose_version, use_social=use_social, extended_features=self._extended_features)
-        return column_names
-
->>>>>>> 751adad2
     @classmethod
     def merge_per_frame_features(cls, features: dict, include_social: bool,
                                  extended_features=None) -> dict:

--- conflicted
+++ resolved
@@ -3,15 +3,11 @@
 from importlib import import_module
 
 import numpy as np
-<<<<<<< HEAD
 import pickle
-from sklearn.ensemble import RandomForestClassifier
-=======
 from sklearn.ensemble import (
     RandomForestClassifier,
     GradientBoostingClassifier
 )
->>>>>>> 7b1c09e4
 from sklearn.model_selection import train_test_split, LeaveOneGroupOut
 from sklearn.metrics import (
     accuracy_score,

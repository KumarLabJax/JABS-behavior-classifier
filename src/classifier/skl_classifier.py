import random
from enum import IntEnum

import numpy as np
from sklearn.ensemble import RandomForestClassifier
from sklearn.model_selection import train_test_split, LeaveOneGroupOut
from sklearn.metrics import (
    accuracy_score,
    precision_recall_fscore_support,
    confusion_matrix
)

from src.labeler import TrackLabels


class SklClassifier:

    LABEL_THRESHOLD = 100
    MIN_GROUPS = 2

    class ClassifierType(IntEnum):
        RANDOM_FOREST = 1
        ADABOOST = 2

    def __init__(self, classifier=ClassifierType.RANDOM_FOREST):
        """
        initialize a new
        :param classifier:
        """

        self._classifier_type = classifier
        self._classifier = None

    @staticmethod
    def train_test_split(per_frame_features, window_features, label_data):
        """
        split features and labels into training and test datasets

        :param per_frame_features: per frame features as returned from
        IdentityFeatures object, filtered to only include labeled frames
        :param window_features: window features as returned from
        IdentityFeatures object, filtered to only include labeled frames
        :param label_data: labels that correspond to the features
        :return: dictionary of training and test data and labels:

        {
            'training_data': list of numpy arrays,
            'test_data': list of numpy arrays,
            'training_labels': numpy array,
            'test_labels': numpy_array,
        }
        """
        datasets = []

        # add per frame features to our data set
        for feature in sorted(per_frame_features):
            datasets.append(per_frame_features[feature])

        # add window features to our data set
        for feature in sorted(window_features):
            if feature == 'percent_frames_present':
                datasets.append(window_features[feature])
            else:
                # [source_feature_name][operator_applied] : numpy array
                # iterate over operator names
                for op in sorted(window_features[feature]):
                    # append the numpy array to the dataset
                    datasets.append(window_features[feature][op])

        # split labeled data and labels
        split_data = train_test_split(np.concatenate(datasets, axis=1), label_data)

        return {
            'test_labels': split_data.pop(),
            'training_labels': split_data.pop(),
            'training_data': split_data[::2],
            'test_data': split_data[1::2]
        }

    @staticmethod
    def leave_one_group_out(per_frame_features, window_features, labels,
                            groups):
        """
        implements "leave one group out" data splitting strategy
        :param per_frame_features: per frame features for all labeled data
        :param window_features: window features for all labeled data
        :param labels: labels corresponding to each feature row
        :param groups: group id corresponding to each feature row
        :return: dictionary of training and test data and labels:
        {
            'training_data': list of numpy arrays,
            'test_data': list of numpy arrays,
            'training_labels': numpy array,
            'test_labels': numpy_array,
        }
        """
        logo = LeaveOneGroupOut()
        x = SklClassifier.combine_data(per_frame_features, window_features)
        splits = list(logo.split(x, labels, groups))

        # pick random split, make sure we pick a split where the test data
        # has sufficient labels of both classes
        random.shuffle(splits)
        for split in splits:

            behavior_count = np.count_nonzero(labels[split[1]] == TrackLabels.Label.BEHAVIOR)
            not_behavior_count = np.count_nonzero(labels[split[1]] == TrackLabels.Label.NOT_BEHAVIOR)

            if (behavior_count >= SklClassifier.LABEL_THRESHOLD and
                    not_behavior_count >= SklClassifier.LABEL_THRESHOLD):
                return {
                    'training_labels': labels[split[0]],
                    'training_data': x[split[0]],
                    'test_labels': labels[split[1]],
                    'test_data': x[split[1]]
                }

        raise ValueError("unable to split data")



    def train(self, data):
        """
        train the classifier
        :param data: dict returned from train_test_split()
        :return: None
        """

        features = data['training_data']
        labels = data['training_labels']

        if self._classifier_type == self.ClassifierType.RANDOM_FOREST:
            self._classifier = self._fit_random_forest(features, labels)

    def predict(self, features):
        """
        predict classes for a given set of features

        """
        return self._classifier.predict(features)

    def predict_proba(self, features):
        return self._classifier.predict_proba(features)

    @staticmethod
    def accuracy_score(truth, predictions):
        return accuracy_score(truth, predictions)

    @staticmethod
    def precision_recall_score(truth, predictions):
        return precision_recall_fscore_support(truth, predictions)

    @staticmethod
    def confusion_matrix(truth, predictions):
        return confusion_matrix(truth, predictions)

    @staticmethod
    def combine_data(per_frame, window):
        """
        iterate over feature sets and combine them to create a dataset with the
        shape #frames, #features
        :param per_frame: per frame features dictionary
        :param window: window feature dictionary
        :return: numpy array with shape #frames,#features
        """

        datasets = []
        # add per frame features to our data set
        # sort the feature names in the dict so the order is consistent
        for feature in sorted(per_frame):
            datasets.append(per_frame[feature])

        # add window features to our data set
        # sort the feature names in the dict so the order is consistent
        for feature in sorted(window):
<<<<<<< HEAD
            if feature == 'percent_frames_present':
                datasets.append(window[feature])
            else:
                # these window features are nested with the following structure:
=======
            if isinstance(window[feature], dict):
>>>>>>> 8d81dcb0
                # [source_feature_name][operator_applied] : numpy array
                # iterate over operator names
                for op in sorted(window[feature]):
                    # append the numpy array to the dataset
                    datasets.append(window[feature][op])
            else:
                datasets.append(window[feature])

        # expand any 1D features to 2D so that we can concatenate in one call
        datasets = [(d[:, np.newaxis] if d.ndim == 1 else d) for d in datasets]
        return np.concatenate(datasets, axis=1)

    @staticmethod
    def _fit_random_forest(features, labels):

        classifier = RandomForestClassifier()
        classifier.fit(features, labels)

        return classifier

    def print_feature_importance(self, feature_list, limit=20):
        """
        print the most important features and their importance
        :param feature_list:
        :param limit:
        :return:
        """
        # Get numerical feature importances
        importances = list(self._classifier.feature_importances_)
        # List of tuples with variable and importance
        feature_importances = [(feature, round(importance, 2)) for
                               feature, importance in
                               zip(feature_list, importances)]
        # Sort the feature importances by most important first
        feature_importances = sorted(feature_importances, key=lambda x: x[1],
                                     reverse=True)
        # Print out the feature and importance
        print(f"{'Feature Name':30} Importance")
        print('-' * 50)
        for feature, importance in feature_importances[:limit]:
            print(f"{feature:30} {importance}")

    @staticmethod
    def label_threshold_met(label_counts):
        group_count = 0
        for video, counts in label_counts.items():
            for count in counts:
                if (count[1][0] >= SklClassifier.LABEL_THRESHOLD and
                        count[1][1] >= SklClassifier.LABEL_THRESHOLD):
                    group_count += 1

        return True if group_count >= SklClassifier.MIN_GROUPS else False<|MERGE_RESOLUTION|>--- conflicted
+++ resolved
@@ -117,8 +117,6 @@
 
         raise ValueError("unable to split data")
 
-
-
     def train(self, data):
         """
         train the classifier
@@ -173,14 +171,7 @@
         # add window features to our data set
         # sort the feature names in the dict so the order is consistent
         for feature in sorted(window):
-<<<<<<< HEAD
-            if feature == 'percent_frames_present':
-                datasets.append(window[feature])
-            else:
-                # these window features are nested with the following structure:
-=======
             if isinstance(window[feature], dict):
->>>>>>> 8d81dcb0
                 # [source_feature_name][operator_applied] : numpy array
                 # iterate over operator names
                 for op in sorted(window[feature]):

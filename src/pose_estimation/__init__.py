import re
import typing
from pathlib import Path

import h5py

from .pose_est import PoseEstimation, PoseHashException
from .pose_est_v2 import PoseEstimationV2
from .pose_est_v3 import PoseEstimationV3
from .pose_est_v4 import PoseEstimationV4
from .pose_est_v5 import PoseEstimationV5
<<<<<<< HEAD
# +[NS] import newly created PoseEstimationV6
from .pose_est_v6 import PoseEstimationV6
=======
from .pose_est_v6 import PoseEstimationV6
>>>>>>> e11dc117


def open_pose_file(path: Path, cache_dir: typing.Optional[Path]=None):
    """
    open a pose file using the correct PoseEstimation subclass based on
    the version implied by the filename
    """
    if path.name.endswith('v2.h5'):
        return PoseEstimationV2(path, cache_dir)
    elif path.name.endswith('v3.h5'):
        return PoseEstimationV3(path, cache_dir)
    elif path.name.endswith('v4.h5'):
        return PoseEstimationV4(path, cache_dir)
    elif path.name.endswith('v5.h5'):
        return PoseEstimationV5(path, cache_dir)
<<<<<<< HEAD
    # +[NS] ADD v6 condition here.
    elif path.name.endswith('v6.h5'):
        return PoseEstimationV6(path, cache_dir)
=======
    elif path.name.endswith('v6.h5'):
        return PoseEstimationV6(path, cache_dir)
>>>>>>> e11dc117
    else:
        raise ValueError("not a valid pose estimate filename")


def get_pose_path(video_path: Path):
    """
    take a path to a video file and return the path to the corresponding
    pose_est h5 file
    :param video_path: Path to video file in project
    :return: Path object representing location of corresponding pose_est h5 file
    :raises ValueError: if video_path does not have corresponding pose_est file
    """

    file_base = video_path.with_suffix('')

    # default to the highest version pose file for a video
    # +[NS] ADD v6 condition here.
    if video_path.with_name(file_base.name + '_pose_est_v6.h5').exists():
        return video_path.with_name(file_base.name + '_pose_est_v6.h5')
    elif video_path.with_name(file_base.name + '_pose_est_v5.h5').exists():
        return video_path.with_name(file_base.name + '_pose_est_v5.h5')
    elif video_path.with_name(file_base.name + '_pose_est_v4.h5').exists():
        return video_path.with_name(file_base.name + '_pose_est_v4.h5')
    elif video_path.with_name(file_base.name + '_pose_est_v3.h5').exists():
        return video_path.with_name(file_base.name + '_pose_est_v3.h5')
    elif video_path.with_name(file_base.name + '_pose_est_v2.h5').exists():
        return video_path.with_name(file_base.name + '_pose_est_v2.h5')
    else:
        raise ValueError("Video does not have pose file")


def get_pose_file_major_version(path: Path):
    """
    get the major version of a pose file from the _filename_
    (does not inspect contents of file), assumes file name matches
    video_name_v[version number].h5
    :param path: path of pose file
    :return: integer major version number
    """
    v = re.search(r'_v([0-9])+\.h5', str(path)).group(1)
    return int(v)


def get_frames_from_file(path: Path):
    """ peek into a pose_est file to count number of frames """
    with h5py.File(path, 'r') as pose_h5:
        vid_grp = pose_h5['poseest']
        return vid_grp['points'].shape[0]


def get_static_objects_in_file(path: Path):
    """
    peek into a pose file to get a list of the static objects it contains
    :param path: path of pose file
    :return: list of static object names contained in pose file
    """

    if get_pose_file_major_version(path) >= 5:
        with h5py.File(path, 'r') as pose_h5:
            if 'static_objects' in pose_h5:
                return list(pose_h5['static_objects'].keys())
    return []<|MERGE_RESOLUTION|>--- conflicted
+++ resolved
@@ -9,12 +9,7 @@
 from .pose_est_v3 import PoseEstimationV3
 from .pose_est_v4 import PoseEstimationV4
 from .pose_est_v5 import PoseEstimationV5
-<<<<<<< HEAD
-# +[NS] import newly created PoseEstimationV6
 from .pose_est_v6 import PoseEstimationV6
-=======
-from .pose_est_v6 import PoseEstimationV6
->>>>>>> e11dc117
 
 
 def open_pose_file(path: Path, cache_dir: typing.Optional[Path]=None):
@@ -30,14 +25,8 @@
         return PoseEstimationV4(path, cache_dir)
     elif path.name.endswith('v5.h5'):
         return PoseEstimationV5(path, cache_dir)
-<<<<<<< HEAD
-    # +[NS] ADD v6 condition here.
     elif path.name.endswith('v6.h5'):
         return PoseEstimationV6(path, cache_dir)
-=======
-    elif path.name.endswith('v6.h5'):
-        return PoseEstimationV6(path, cache_dir)
->>>>>>> e11dc117
     else:
         raise ValueError("not a valid pose estimate filename")
 
@@ -54,7 +43,6 @@
     file_base = video_path.with_suffix('')
 
     # default to the highest version pose file for a video
-    # +[NS] ADD v6 condition here.
     if video_path.with_name(file_base.name + '_pose_est_v6.h5').exists():
         return video_path.with_name(file_base.name + '_pose_est_v6.h5')
     elif video_path.with_name(file_base.name + '_pose_est_v5.h5').exists():

import random
import re
import typing
import warnings
from importlib import import_module
from pathlib import Path

import joblib
import matplotlib
import matplotlib.pyplot as plt
import numpy as np
import pandas as pd
from sklearn.calibration import CalibratedClassifierCV, calibration_curve
from sklearn.ensemble import GradientBoostingClassifier, RandomForestClassifier
from sklearn.exceptions import InconsistentVersionWarning
from sklearn.metrics import (
    accuracy_score,
    brier_score_loss,
    confusion_matrix,
    precision_recall_fscore_support,
)
from sklearn.model_selection import LeaveOneGroupOut, train_test_split

from jabs.constants import DEFAULT_CALIBRATION_CV, DEFAULT_CALIBRATION_METHOD
from jabs.project import Project, TrackLabels, load_training_data
from jabs.types import ClassifierType
from jabs.utils import hash_file

matplotlib.use("Agg")  # use non-GUI backend to avoid thread warnings


_VERSION = 10

_classifier_choices = [ClassifierType.RANDOM_FOREST, ClassifierType.GRADIENT_BOOSTING]

try:
    _xgboost = import_module("xgboost")
    # we were able to import xgboost, make it available as an option:
    _classifier_choices.append(ClassifierType.XGBOOST)
except Exception:
    # we were unable to import the xgboost module -- possibly due to a missing
    # libomp (which is not available by default on macOS). Mac users should
    # install libomp via Homebrew (brew install libomp) to enable XGBoost support (this is
    # detailed in the installation instructions).
    # we won't add it to the available choices and we can otherwise ignore this exception
    _xgboost = None


class Classifier:
    """A machine learning classifier for behavior classification tasks.

    This class supports training, evaluating, saving, and loading classifiers
    for behavioral data using Random Forest, Gradient Boosting, or XGBoost algorithms.
    It provides utilities for data splitting, balancing, augmentation, and feature management.

    Attributes:
        LABEL_THRESHOLD (int): Minimum number of labels required per group.
    """

    LABEL_THRESHOLD = 20
    TRUE_THRESHOLD = 0.5
    CALIBRATION_METHODS: typing.ClassVar[list[str]] = ["auto", "isotonic", "sigmoid"]

    _CLASSIFIER_NAMES: typing.ClassVar[dict] = {
        ClassifierType.RANDOM_FOREST: "Random Forest",
        ClassifierType.GRADIENT_BOOSTING: "Gradient Boosting",
        ClassifierType.XGBOOST: "XGBoost",
    }

    def __init__(self, classifier=ClassifierType.RANDOM_FOREST, n_jobs=1):
        self._classifier_type = classifier
        self._classifier = None
        self._behavior_settings = None
        self._jabs_settings = None
        self._behavior = None
        self._feature_names = None
        self._n_jobs = n_jobs
        self._version = _VERSION

        self._classifier_file = None
        self._classifier_hash = None
        self._classifier_source = None

        # make sure the value passed for the classifier parameter is valid
        if classifier not in _classifier_choices:
            raise ValueError("Invalid classifier type")

    @classmethod
    def from_training_file(cls, path: Path):
        """Initialize a classifier from an exported training data file.

        This method will load the training data and train a classifier.

        Args:
            path: exported training data file

        Returns:
            trained classifier object
        """
        loaded_training_data, _ = load_training_data(path)
        behavior = loaded_training_data["behavior"]

        classifier = cls()
        classifier.behavior_name = behavior
        classifier.set_behavior_settings(loaded_training_data["behavior_settings"])
        classifier._jabs_settings = loaded_training_data["jabs_settings"]

        classifier_type = ClassifierType(loaded_training_data["classifier_type"])
        if classifier_type in classifier.classifier_choices():
            classifier.set_classifier(classifier_type)
        else:
            print(
                f"Specified classifier type {classifier_type.name} is unavailable, using default: {classifier.classifier_type.name}"
            )

        training_features = classifier.combine_data(
            loaded_training_data["per_frame"], loaded_training_data["window"]
        )
        classifier.train(
            {
                "training_data": training_features,
                "training_labels": loaded_training_data["labels"],
            },
            random_seed=loaded_training_data["training_seed"],
        )

        classifier._classifier_file = Path(path).name
        classifier._classifier_hash = hash_file(Path(path))
        classifier._classifier_source = "training_file"

        return classifier

    @property
    def classifier_name(self) -> str:
        """return the name of the classifier used as a string"""
        return self._CLASSIFIER_NAMES[self._classifier_type]

    @property
    def classifier_type(self) -> ClassifierType:
        """return classifier type"""
        return self._classifier_type

    @property
    def classifier_file(self) -> str:
        """return the filename of the saved classifier"""
        if self._classifier_file is not None:
            return self._classifier_file
        return "NO SAVED CLASSIFIER"

    @property
    def classifier_hash(self) -> str:
        """return the hash of the classifier file"""
        if self._classifier_hash is not None:
            return self._classifier_hash
        return "NO HASH"

    @property
    def behavior_settings(self) -> dict:
        """return a copy of dictionary of behavior-specific settings for this classifier"""
        if self._behavior_settings is not None:
            return dict(self._behavior_settings)
        return {}

    @property
    def behavior_name(self) -> str:
        """return the behavior name property"""
        return self._behavior

    @behavior_name.setter
    def behavior_name(self, value) -> None:
        """set the behavior name property"""
        self._behavior = value

    @property
    def version(self) -> int:
        """return the classifier format version"""
        return self._version

    @property
    def feature_names(self) -> list:
        """returns the list of feature names used when training this classifier"""
        return self._feature_names

    @property
    def calibrate_probabilities(self) -> bool:
        """return whether the classifier is set to calibrate probabilities"""
        if self._jabs_settings is not None:
            return self._jabs_settings.get("calibrate_probabilities", False)
        return False

    @staticmethod
    def _choose_auto_calibration_method(
        labels: np.ndarray, calibration_cv: int
    ) -> tuple[str, dict]:
        """Choose 'isotonic' or 'sigmoid' based on data size per calibration fold.

        Heuristic:
          - Compute class counts on the *training set labels* passed in.
          - Estimate per-fold calibration set size as min(pos, neg) / calibration_cv
            (because CalibratedClassifierCV uses 1/cv of the train split for calibration).
          - If per-fold per-class counts >= 500 ➜ 'isotonic', else 'sigmoid'.

        Returns:
          (method, info_dict) where info_dict contains counts used for logging.
        """
        # count positive and negative labels
        pos = int(np.sum(labels == TrackLabels.Label.BEHAVIOR))
        neg = int(np.sum(labels == TrackLabels.Label.NOT_BEHAVIOR))
        min_per_class = min(pos, neg)
        per_fold_per_class = max(0, min_per_class // calibration_cv)

        # Threshold for isotonic safety
        threshold = 500
        method = "isotonic" if per_fold_per_class >= threshold else "sigmoid"
        return method, {
            "pos_total": pos,
            "neg_total": neg,
            "cv": calibration_cv,
            "per_fold_per_class": per_fold_per_class,
            "threshold": threshold,
        }

    @staticmethod
    def train_test_split(per_frame_features, window_features, label_data):
        """split features and labels into training and test datasets

        Args:
            per_frame_features: per frame features as returned from IdentityFeatures object, filtered to only include labeled frames
            window_features: window features as returned from IdentityFeatures object, filtered to only include labeled frames
            label_data: labels that correspond to the features

        Returns:
            dictionary of training and test data and labels:

        {
            'training_data': list of numpy arrays,
            'test_data': list of numpy arrays,
            'training_labels': numpy array,
            'test_labels': numpy_array,
            'feature_names': list of feature names
        }
        """
        # split labeled data and labels
        all_features = pd.concat([per_frame_features, window_features], axis=1)
        x_train, x_test, y_train, y_test = train_test_split(all_features, label_data)

        return {
            "training_data": x_train,
            "training_labels": y_train,
            "test_data": x_test,
            "test_labels": y_test,
            "feature_names": all_features.columns.to_list(),
        }

    @staticmethod
    def get_leave_one_group_out_max(labels, groups):
        """counts the number of possible leave one out groups for k-fold cross validation

        Args:
            labels: labels to check if they were above the threshold
            groups: group id corresponding to the labels

        Returns:
            int of the maximum number of cross validation to use

        Note: labels excludes label for frames with no identity.
        """
        unique_groups = np.unique(groups)
        count_behavior = [
            np.sum(np.asarray(labels)[np.asarray(groups) == x] == TrackLabels.Label.BEHAVIOR)
            for x in unique_groups
        ]
        count_not_behavior = [
            np.sum(np.asarray(labels)[np.asarray(groups) == x] == TrackLabels.Label.NOT_BEHAVIOR)
            for x in unique_groups
        ]
        can_kfold = np.logical_and(
            np.asarray(count_behavior) > Classifier.LABEL_THRESHOLD,
            np.asarray(count_not_behavior) > Classifier.LABEL_THRESHOLD,
        )
        return np.sum(can_kfold)

    @staticmethod
    def leave_one_group_out(per_frame_features, window_features, labels, groups):
        """implements "leave one group out" data splitting strategy

        Args:
            per_frame_features: per frame features for all labeled data
            window_features: window features for all labeled data
            labels: labels corresponding to each feature row
            groups: group id corresponding to each feature row

        Returns:
            dictionary of training and test data and labels:
        {
            'training_data': list of numpy arrays,
            'test_data': list of numpy arrays,
            'training_labels': numpy array,
            'test_labels': numpy_array,
            'feature_names': list of feature names
        }
        """
        logo = LeaveOneGroupOut()
        x = Classifier.combine_data(per_frame_features, window_features)
        splits = list(logo.split(x, labels, groups))

        # pick random split, make sure we pick a split where the test data
        # has sufficient labels of both classes
        random.shuffle(splits)
        count = 0
        for split in splits:
            behavior_count = np.count_nonzero(labels[split[1]] == TrackLabels.Label.BEHAVIOR)
            not_behavior_count = np.count_nonzero(
                labels[split[1]] == TrackLabels.Label.NOT_BEHAVIOR
            )

            if (
                behavior_count >= Classifier.LABEL_THRESHOLD
                and not_behavior_count >= Classifier.LABEL_THRESHOLD
            ):
                count += 1
                yield {
                    "training_data": x.iloc[split[0]],
                    "training_labels": labels[split[0]],
                    "test_data": x.iloc[split[1]],
                    "test_labels": labels[split[1]],
                    "test_group": groups[split[1]][0],
                    "feature_names": x.columns.to_list(),
                }

        # number of splits exhausted without finding at least one that meets
        # criteria
        # the UI won't allow us to reach this case
        if count == 0:
            raise ValueError("unable to split data")
        # If there are no more splits to yield, just let generator end

    @staticmethod
    def downsample_balance(features, labels, random_seed=None):
        """downsamples features and labels such that labels are equally distributed

        Args:
            features: features to downsample
            labels: labels to downsample
            random_seed: optional random seed

        Returns:
            tuple of downsampled features, labels
        """
        label_states, label_counts = np.unique(labels, return_counts=True)
        max_examples_per_class = np.min(label_counts)
        selected_samples = []
        for cur_label in label_states:
            idxs = np.where(labels == cur_label)[0]
            if random_seed is not None:
                np.random.seed(random_seed)
            sampled_idxs = np.random.choice(idxs, max_examples_per_class, replace=False)
            selected_samples.append(sampled_idxs)
        selected_samples = np.sort(np.concatenate(selected_samples))
        features = features.iloc[selected_samples]
        labels = labels[selected_samples]
        return features, labels

    @staticmethod
    def augment_symmetric(features, labels, random_str="ASygRQDZJD"):
        """augments the features to include L-R and R-L duplicates

        This requires 'left' or 'right' to be in the feature name to be swapped
        Features that don't include these terms will not be swapped

        Args:
            features: features to augment
            labels: labels to augment
            random_str: a random string to use as a temporary
                replacement when swapping left/right

        Returns:
            tuple of augmented features, labels
        """
        # Figure out the L-R swapping of features
        lowercase_features = np.array([x.lower() for x in features.columns.to_list()])
        reflected_feature_names = [re.sub(r"left", random_str, x) for x in lowercase_features]
        reflected_feature_names = [re.sub(r"right", "left", x) for x in reflected_feature_names]
        reflected_feature_names = [re.sub(random_str, "right", x) for x in reflected_feature_names]
        reflected_idxs = [
            np.where(lowercase_features == x)[0][0] if x in lowercase_features else i
            for i, x in enumerate(reflected_feature_names)
        ]
        # expand the features with reflections
        features_duplicate = features.copy()
        features_duplicate.columns = features.columns.to_numpy()[np.asarray(reflected_idxs)]
        features = pd.concat([features, features_duplicate])
        labels = np.concatenate([labels, labels])
        # TODO: Add this as a test-case that these features are the complete list that should be swapped.
        # They were manually checked with the full feature set
        # print('Swapping the following features:')
        # swapped_features = np.where(reflected_idxs!=np.arange(len(reflected_idxs)))[0]
        # for idx in swapped_features:
        #     print(str(lowercase_features[idx]) + ' -> ' + str(reflected_feature_names[idx]))
        return features, labels

    def set_classifier(self, classifier):
        """change the type of the classifier being used"""
        if classifier not in _classifier_choices:
            raise ValueError("Invalid Classifier Type")
        self._classifier_type = classifier

    def set_project_settings(self, project: Project):
        """assign project settings to the classifier

        Args:
            project: project to copy classifier-relevant settings from for the current behavior

        if no behavior is currently set will use project defaults
        """
        if self._behavior is None:
            self._behavior_settings = project.get_project_defaults()
        else:
            self._behavior_settings = project.settings_manager.get_behavior(self._behavior)

        # grab other JABS settings from settings manager, some might be used by the classifier
        self._jabs_settings = project.settings_manager.jabs_settings

    def set_behavior_settings(self, settings: dict):
        """assign behavior-specific settings via a dict to the classifier

        Args:
            settings: dict of project settings. Must be same structure as project.settings_manager.get_behavior

        TODO: Add checks to enforce conformity to project settings
        """
        self._behavior_settings = dict(settings)

    def classifier_choices(self):
        """get the available classifier types

        Returns:
            dict where keys are ClassifierType enum values, and the
        values are string names for the classifiers. example:

        {
            <ClassifierType.RANDOM_FOREST: 1>: 'Random Forest',
            <ClassifierType.GRADIENT_BOOSTING: 2>: 'Gradient Boosting',
            <ClassifierType.XGBOOST: 3>: 'XGBoost'
        }
        """
        return {d: self._CLASSIFIER_NAMES[d] for d in _classifier_choices}

    def train(self, data: dict, random_seed: int | None = None) -> None:
        """train the classifier

        Args:
            data: dict returned from train_test_split()
            random_seed: optional random seed (used when we want
                reproducible results between trainings)

        Returns:
            None

        raises ValueError for having either unset project settings or an unset classifier
        """
        if self._behavior_settings is None:
            raise ValueError("Project settings for classifier unset, cannot train classifier.")

        # Assume that feature names is provided, otherwise extract it from the dataframe
        if "feature_names" in data:
            self._feature_names = data["feature_names"]
        else:
            self._feature_names = data["training_data"].columns.to_list()

        # Obtain the feature and label matrices
        features = data["training_data"]
        labels = data["training_labels"]
        # Symmetric augmentation should occur before balancing so that the class with more labels can sample from the whole set
        if self._behavior_settings.get("symmetric_behavior", False):
            features, labels = self.augment_symmetric(features, labels)
        if self._behavior_settings.get("balance_labels", False):
            features, labels = self.downsample_balance(features, labels, random_seed)

        # Optional probability calibration
        if self.calibrate_probabilities:
            # get and validate calibration settings
            calibration_method = self._jabs_settings.get(
                "calibration_method", DEFAULT_CALIBRATION_METHOD
            )
            if calibration_method.lower() not in self.CALIBRATION_METHODS:
                raise ValueError(
                    f"Invalid calibration method: {calibration_method}. Must be one of {self.CALIBRATION_METHODS}"
                )
            calibration_cv = self._jabs_settings.get("calibration_cv", DEFAULT_CALIBRATION_CV)

            # Auto-select method if requested, always figure out what the auto method would be because some of the
            # selection info is still useful for warnings/logging purposes if the user specified a method explicitly
            auto_method, auto_method_info = self._choose_auto_calibration_method(
                labels, calibration_cv
            )
            if calibration_method.lower() == "auto":
                calibration_method = auto_method
            else:
                # Optional safety warning: isotonic with small per-fold sets can overfit
                if (
                    str(calibration_method).lower() == "isotonic"
                    and auto_method_info["per_fold_per_class"] < auto_method_info["threshold"]
                ):
                    warnings.warn(
                        (
                            "Isotonic calibration selected but per-fold per-class count appears small "
                            f"(~{auto_method_info['per_fold_per_class']}). Consider 'sigmoid' or lowering calibration_cv."
                        ),
                        RuntimeWarning,
                        stacklevel=2,
                    )

            # Build an unfitted base estimator
            if self._classifier_type == ClassifierType.RANDOM_FOREST:
                base_estimator = self._make_random_forest(random_seed=random_seed)
            elif self._classifier_type == ClassifierType.GRADIENT_BOOSTING:
                base_estimator = self._make_gradient_boost(random_seed=random_seed)
            elif _xgboost is not None and self._classifier_type == ClassifierType.XGBOOST:
                base_estimator = self._make_xgboost(random_seed=random_seed)
            else:
                raise ValueError("Unsupported classifier")

            # Wrap with calibrated classifier and fit
            self._classifier = CalibratedClassifierCV(
                estimator=base_estimator, method=calibration_method, cv=calibration_cv
            )
            with warnings.catch_warnings():
                warnings.simplefilter("ignore", category=FutureWarning)
                self._classifier.fit(self._clean_features_for_training(features), labels)
        else:
            # Fit without calibration (original behavior)
            if self._classifier_type == ClassifierType.RANDOM_FOREST:
                self._classifier = self._fit_random_forest(
                    features, labels, random_seed=random_seed
                )
            elif self._classifier_type == ClassifierType.GRADIENT_BOOSTING:
                self._classifier = self._fit_gradient_boost(
                    features, labels, random_seed=random_seed
                )
            elif _xgboost is not None and self._classifier_type == ClassifierType.XGBOOST:
                with warnings.catch_warnings():
                    warnings.simplefilter("ignore", category=FutureWarning)
                    self._classifier = self._fit_xgboost(features, labels, random_seed=random_seed)
            else:
                raise ValueError("Unsupported classifier")

        # Classifier may have been re-used from a prior training, blank the logging attributes
        self._classifier_file = None
        self._classifier_hash = None
        self._classifier_source = None

    def _clean_features_for_training(self, features: pd.DataFrame):
        """Clean feature matrix prior to fitting based on classifier type.

        For XGBoost, only replace +/- inf with 0 (XGBoost can handle NaN).
        For sklearn tree models, also fill NaNs with 0.
        """
        if self._classifier_type == ClassifierType.XGBOOST:
            return features.replace([np.inf, -np.inf], 0)
        return features.replace([np.inf, -np.inf], 0).fillna(0)

    def _make_random_forest(self, random_seed: int | None = None):
        if random_seed is not None:
            return RandomForestClassifier(n_jobs=self._n_jobs, random_state=random_seed)
        return RandomForestClassifier(n_jobs=self._n_jobs)

    def _make_gradient_boost(self, random_seed: int | None = None):
        if random_seed is not None:
            return GradientBoostingClassifier(random_state=random_seed)
        return GradientBoostingClassifier()

    def _make_xgboost(self, random_seed: int | None = None):
        if random_seed is not None:
            return _xgboost.XGBClassifier(n_jobs=self._n_jobs, random_state=random_seed)
        return _xgboost.XGBClassifier(n_jobs=self._n_jobs)

    def sort_features_to_classify(self, features):
        """sorts features to match the current classifier"""
        if isinstance(self._classifier, CalibratedClassifierCV):
            # Use the training-time feature order we stored
            classifier_columns = self._feature_names
        elif self._classifier_type == ClassifierType.XGBOOST:
            classifier_columns = self._classifier.get_booster().feature_names
        else:
            classifier_columns = self._classifier.feature_names_in_
        features_sorted = features[classifier_columns]
        return features_sorted

    def predict(self, features):
        """predict classes for a given set of features"""
        if self._classifier_type == ClassifierType.XGBOOST:
            with warnings.catch_warnings():
                warnings.simplefilter("ignore", category=FutureWarning)
                result = self._classifier.predict(
                    self.sort_features_to_classify(features.replace([np.inf, -np.inf], 0))
                )
            return result
        # Random forests and gradient boost can't handle NAs & infs, so fill them with 0s
        return self._classifier.predict(
            self.sort_features_to_classify(features.replace([np.inf, -np.inf], 0).fillna(0))
        )

    def predict_proba(self, features):
        """predict probabilities for a given set of features"""
        if self._classifier_type == ClassifierType.XGBOOST:
            with warnings.catch_warnings():
                warnings.simplefilter("ignore", category=FutureWarning)
                result = self._classifier.predict_proba(self.sort_features_to_classify(features))
            return result
        # Random forests and gradient boost can't handle NAs & infs, so fill them with 0s
        return self._classifier.predict_proba(
            self.sort_features_to_classify(features.replace([np.inf, -np.inf], 0).fillna(0))
        )

    def save(self, path: Path):
        """save the classifier to a file

        Uses joblib to serialize the classifier object to a file.
        """
        joblib.dump(self, path)

        # If the classifier was not generated from exported training data
        # we can hash the serialized classifier.
        # Note that this hash changes every time the "train" button is
        # pressed, regardless of whether the training data changes.
        if self._classifier_file is None:
            self._classifier_file = Path(path).name
            self._classifier_hash = hash_file(Path(path))
            self._classifier_source = "serialized"

    def load(self, path: Path):
        """load a classifier from a file

        Uses joblib to deserialize the classifier object that was previously saved
        using the joblib.dump() method.
        """
        with warnings.catch_warnings(record=True) as caught_warnings:
            warnings.simplefilter("always", InconsistentVersionWarning)
            c = joblib.load(path)
            for warning in caught_warnings:
                if issubclass(warning.category, InconsistentVersionWarning):
                    raise ValueError("Classifier trained with different version of sklearn.")
                else:
                    warnings.warn(warning.message, warning.category, stacklevel=2)

        if not isinstance(c, Classifier):
            raise ValueError(f"{path} is not instance of Classifier")

        if c.version != _VERSION:
            raise ValueError(
                f"Error deserializing classifier. File version {c.version}, expected {_VERSION}."
            )

            # make sure the value passed for the classifier parameter is valid
        if c._classifier_type not in _classifier_choices:
            raise ValueError("Invalid classifier type")

        self._classifier = c._classifier
        self._behavior = c._behavior
        self._behavior_settings = c._behavior_settings
        self._jabs_settings = c._jabs_settings
        self._classifier_type = c._classifier_type
        if c._classifier_file is not None:
            self._classifier_file = c._classifier_file
            self._classifier_hash = c._classifier_hash
            self._classifier_source = c._classifier_source
        else:
            self._classifier_file = Path(path).name
            self._classifier_hash = hash_file(Path(path))
            self._classifier_source = "pickle"

    def _update_classifier_type(self):
        # we may need to update the classifier type based
        # on the type of the loaded object
        if isinstance(self._classifier, RandomForestClassifier):
            self._classifier_type = ClassifierType.RANDOM_FOREST
        elif isinstance(self._classifier, GradientBoostingClassifier):
            self._classifier_type = ClassifierType.GRADIENT_BOOSTING
        else:
            self._classifier_type = ClassifierType.XGBOOST

    @staticmethod
    def accuracy_score(truth, predictions):
        """return accuracy score"""
        return accuracy_score(truth, predictions)

    @staticmethod
    def precision_recall_score(truth, predictions):
        """return precision recall score"""
        return precision_recall_fscore_support(truth, predictions)

    @staticmethod
    def confusion_matrix(truth, predictions):
        """return the confusion matrix using sklearn's confusion_matrix function"""
        return confusion_matrix(truth, predictions)

    @staticmethod
    def brier_score(truth: np.ndarray, probabilities: np.ndarray) -> float:
        """Return the Brier score (lower is better).

        Args:
            truth (ndarray): array of true binary labels (0/1).
            probabilities (ndarray): array of predicted probabilities for the positive class; can be shape (n_samples,)
                   or a (n_samples, 2) array from `predict_proba`.

        Returns:
            float Brier score.
        """
        if probabilities.ndim == 2:
            # assume columns [P(neg), P(pos)] as returned by predict_proba
            probabilities = probabilities[:, 1]
        return brier_score_loss(truth, probabilities)

    @staticmethod
    def plot_reliability(
        truth: np.ndarray,
        probabilities: np.ndarray,
        out_path: Path | str,
        n_bins: int = 10,
        strategy: str = "uniform",
        title: str | None = None,
        show_hist: bool = True,
    ) -> dict:
        """Create and save a reliability (calibration) plot.

        Args:
            truth: Binary ground truth labels (0 or 1).
            probabilities: Predicted probabilities (2D array where second column is positive class).
            out_path: File path to save the reliability plot.
            n_bins: Number of bins for calibration curve.
            strategy: Binning strategy ('uniform' or 'quantile').
            title: Optional plot title.
            show_hist: If True, adds a histogram of predicted probabilities below the curve.

        Returns:
            Dict with calibration data: 'bins', 'mean_pred', 'frac_pos', and 'counts'.
        """
        prob = probabilities[:, 1]
        y = np.asarray(truth).astype(int)

        pos = int(np.sum(y == 1))
        neg = int(np.sum(y == 0))
        if pos == 0 or neg == 0:
            warnings.warn(
                "plot_reliability: need both positive and negative labels.", stacklevel=2
            )

        # Compute calibration curve
        frac_pos, mean_pred = calibration_curve(y, prob, n_bins=n_bins, strategy=strategy)

        # Bin edges and counts
        if strategy == "uniform":
            bins = np.linspace(0.0, 1.0, n_bins + 1)
            counts, _ = np.histogram(prob, bins=bins)
        else:
            q = np.linspace(0.0, 1.0, n_bins + 1)
            bins = np.quantile(prob, q)
            bins = np.unique(bins)
            counts, _ = np.histogram(prob, bins=bins)

        # Plot
        fig, ax = plt.subplots(figsize=(6.5, 4.5))
        ax.plot([0, 1], [0, 1], "--", color="gray", label="Perfect calibration")
        ax.plot(mean_pred, frac_pos, marker="o", color="C0", label="Model")
        ax.set_xlabel("Predicted probability")
        ax.set_ylabel("Empirical frequency")
        if title:
            ax.set_title(title)
        ax.legend(loc="best")

        if show_hist:
            ax_hist = ax.twinx()
            ax_hist.set_ylim(0, max(counts) * 1.2 if counts.size else 1)
            display_bins = bins if strategy == "uniform" else 10
            ax_hist.hist(prob, bins=display_bins, alpha=0.25, color="C1")
            ax_hist.set_yticks([])

        fig.tight_layout()
        out_path = Path(out_path)
        out_path.parent.mkdir(parents=True, exist_ok=True)
        fig.savefig(out_path, dpi=150)
        plt.close(fig)

        return {
            "bins": bins,
            "mean_pred": mean_pred,
            "frac_pos": frac_pos,
            "counts": counts,
        }

    @staticmethod
    def combine_data(per_frame, window):
        """combine feature sets together

        Args:
            per_frame: per frame features dataframe
            window: window feature dataframe

        Returns:
            merged dataframe
        """
        return pd.concat([per_frame, window], axis=1)

    def _fit_random_forest(self, features, labels, random_seed: int | None = None):
<<<<<<< HEAD
        classifier = self._make_random_forest(random_seed=random_seed)
        return classifier.fit(features.replace([np.inf, -np.inf], 0).fillna(0), labels)

    def _fit_gradient_boost(self, features, labels, random_seed: int | None = None):
        classifier = self._make_gradient_boost(random_seed=random_seed)
        return classifier.fit(features.replace([np.inf, -np.inf], 0).fillna(0), labels)

    def _fit_xgboost(self, features, labels, random_seed: int | None = None):
        classifier = self._make_xgboost(random_seed=random_seed)
=======
        classifier = RandomForestClassifier(n_jobs=self._n_jobs, random_state=random_seed)
        return classifier.fit(features.replace([np.inf, -np.inf], 0).fillna(0), labels)

    def _fit_gradient_boost(self, features, labels, random_seed: int | None = None):
        classifier = GradientBoostingClassifier(random_state=random_seed)
        return classifier.fit(features.replace([np.inf, -np.inf], 0).fillna(0), labels)

    def _fit_xgboost(self, features, labels, random_seed: int | None = None):
        classifier = _xgboost.XGBClassifier(n_jobs=self._n_jobs, random_state=random_seed)
>>>>>>> 5c583f30
        classifier.fit(features.replace([np.inf, -np.inf]), labels)
        return classifier

    def _get_estimator_with_feature_importances(self):
        """Return the underlying estimator that exposes `feature_importances_`, if available.

        Handles calibrated classifiers by retrieving the estimator from the first
        calibrated fold. Returns None if no estimator with `feature_importances_` is found.
        """
        est = self._classifier
        # If wrapped by CalibratedClassifierCV, peel off the estimator
        if isinstance(est, CalibratedClassifierCV):
            try:
                cc0 = est.calibrated_classifiers_[0]
                est = cc0.estimator
            except Exception:
                return None
        # Some sklearn/xgboost estimators expose feature_importances_
        return est if hasattr(est, "feature_importances_") else None

    def get_calibrated_feature_importances(self):
        """Return averaged feature importances across calibrated folds.

        For CalibratedClassifierCV with tree-based base estimators (RF/GBT/XGBoost),
        this computes the mean and std of `feature_importances_` across
        `calibrated_classifiers_` estimators and returns a list of tuples:
        [(feature_name, mean_importance, std_importance), ...] sorted by mean desc.

        Returns None if unavailable (e.g., non-tree base estimators).
        """
        if not isinstance(self._classifier, CalibratedClassifierCV):
            return None
        try:
            base_ests = [cc.estimator for cc in self._classifier.calibrated_classifiers_]
        except Exception:
            return None

        # get the base estimators that have feature_importances_
        base_ests = [be for be in base_ests if hasattr(be, "feature_importances_")]
        if not base_ests:
            return None

        # get the mean and standard deviation of feature importances from the base estimators
        importances = np.vstack([be.feature_importances_ for be in base_ests])
        mean_imp = importances.mean(axis=0)
        std_imp = importances.std(axis=0)

        # combine with feature names and sort by mean importance
        items = list(zip(self._feature_names, mean_imp, std_imp, strict=True))
        items.sort(key=lambda t: t[1], reverse=True)
        return items

    def print_feature_importance(self, feature_list, limit=20):
        """print the most important features and their importance

        Args:
            feature_list: list of feature names used in the classifier
            limit: maximum number of features to print, defaults to 20
        """
        # Prefer calibrated importances if available
        if isinstance(self._classifier, CalibratedClassifierCV):
            items = self.get_calibrated_feature_importances()
            if items is not None:
                print(f"{'Feature Name':100} Mean Importance   Std")
                print("-" * 120)
                for name, mean_imp, std_imp in items[:limit]:
                    print(f"{name:100} {mean_imp:0.4f}         {std_imp:0.4f}")
                return
            # fall through to base-estimator single-source path if calibrated but no importances

        # Fallback: single estimator feature_importances_
        est = self._get_estimator_with_feature_importances()
        if est is None:
            print("Feature importances are unavailable for the current classifier.")
            return
        importances = list(est.feature_importances_)
        names = feature_list if feature_list is not None else (self._feature_names or [])
        if len(importances) != len(names):
            names = [f"feature_{i}" for i in range(len(importances))]
        feature_importance = [
            (feature, round(importance, 4))
            for feature, importance in zip(names, importances, strict=False)
        ]
        feature_importance = sorted(feature_importance, key=lambda x: x[1], reverse=True)
        print(f"{'Feature Name':100} Importance")
        print("-" * 120)
        for feature, importance in feature_importance[:limit]:
            print(f"{feature:100} {importance:0.4f}")

    @staticmethod
    def count_label_threshold(all_counts: dict):
        """counts the number of groups that meet label threshold criteria

        Args:
            all_counts: labeled frame and bout counts for the entire
                project


            all_counts is a dict with the following form
            {
                '<video name>': {
                    <identity>: {
                        "fragmented_frame_counts": (
                            behavior frame count: fragmented,
                            not behavior frame count: fragmented),
                        "fragmented_bout_counts": (
                            behavior bout count: fragmented,
                            not behavior bout count: fragmented
                        ),
                        "unfragmented_frame_counts": (
                            behavior frame count: unfragmented,
                            not behavior frame count: unfragmented
                        ),
                        "unfragmented_bout_counts": (
                            behavior bout count: unfragmented,
                            not behavior bout count: unfragmented
                        ),
                    },
                }
            }

        Returns:
            number of groups that meet label criteria

        Note: uses "fragmented" label counts, since these reflect the counts of labels that are usable for training
        """
        group_count = 0
        for video in all_counts:
            for identity_count in all_counts[video].values():
                if (
                    identity_count["fragmented_frame_counts"][0] >= Classifier.LABEL_THRESHOLD
                    and identity_count["fragmented_frame_counts"][1] >= Classifier.LABEL_THRESHOLD
                ):
                    group_count += 1
        return group_count

    @staticmethod
    def label_threshold_met(all_counts: dict, min_groups: int):
        """determine if the labeling threshold is met

        Args:
            all_counts: labeled frame and bout counts for the entire
                project
            min_groups: minimum number of groups required (more than one
                group is always required for the "leave one group out" train/test split,
                but may be more than 2 for k-fold cross validation if k > 2)

        Returns:
            bool if requested valid groups is > valid group
        """
        group_count = Classifier.count_label_threshold(all_counts)
        return 1 < group_count >= min_groups<|MERGE_RESOLUTION|>--- conflicted
+++ resolved
@@ -803,17 +803,6 @@
         return pd.concat([per_frame, window], axis=1)
 
     def _fit_random_forest(self, features, labels, random_seed: int | None = None):
-<<<<<<< HEAD
-        classifier = self._make_random_forest(random_seed=random_seed)
-        return classifier.fit(features.replace([np.inf, -np.inf], 0).fillna(0), labels)
-
-    def _fit_gradient_boost(self, features, labels, random_seed: int | None = None):
-        classifier = self._make_gradient_boost(random_seed=random_seed)
-        return classifier.fit(features.replace([np.inf, -np.inf], 0).fillna(0), labels)
-
-    def _fit_xgboost(self, features, labels, random_seed: int | None = None):
-        classifier = self._make_xgboost(random_seed=random_seed)
-=======
         classifier = RandomForestClassifier(n_jobs=self._n_jobs, random_state=random_seed)
         return classifier.fit(features.replace([np.inf, -np.inf], 0).fillna(0), labels)
 
@@ -823,7 +812,6 @@
 
     def _fit_xgboost(self, features, labels, random_seed: int | None = None):
         classifier = _xgboost.XGBClassifier(n_jobs=self._n_jobs, random_state=random_seed)
->>>>>>> 5c583f30
         classifier.fit(features.replace([np.inf, -np.inf]), labels)
         return classifier
 

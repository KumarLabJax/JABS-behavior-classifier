--- conflicted
+++ resolved
@@ -460,7 +460,6 @@
         dialog is customized to hide the window close button. The only way to close the dialog is to create a new
         label or to quit jabs (the Cancel button of the dialog has been renamed "Quit JABS").
         """
-<<<<<<< HEAD
         dialog = QtWidgets.QInputDialog()
         dialog.setWindowTitle("New Behavior")
         dialog.setLabelText("Please enter a behavior name to continue:")
@@ -478,21 +477,6 @@
                 self._behavior_changed()
         else:
             sys.exit(0)
-=======
-        ok = False
-        text = ""
-
-        while not ok:
-            text, ok = QtWidgets.QInputDialog.getText(
-                self, 'New Behavior',
-                'New project - please enter a behavior name to continue:',
-                QtWidgets.QLineEdit.Normal)
-        self._behaviors = [text]
-        self.behavior_selection.addItem(text)
-        self.behavior_selection.setCurrentText(text)
-        self.new_behavior_label.emit(self._behaviors)
-        self._behavior_changed()
->>>>>>> 8531aacc
 
     def _new_window_size(self):
         """
@@ -504,7 +488,7 @@
             self, 'New Window Size', 'Enter a new window size:', value=1,
             minValue=1)
         if ok:
-            # if this window size is not already in the drop down, add it.
+            # if this window size is not already in the drop-down, add it.
             if self._window_size.findData(val) == -1:
                 self._add_window_size(val)
 

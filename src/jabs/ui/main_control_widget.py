--- conflicted
+++ resolved
@@ -545,12 +545,8 @@
         dialog.setOkButtonText("OK")
         dialog.setCancelButtonText("Quit JABS")
         dialog.setWindowFlags(
-<<<<<<< HEAD
-            dialog.windowFlags() & ~QtCore.Qt.WindowCloseButtonHint | QtCore.Qt.CustomizeWindowHint
-=======
             dialog.windowFlags() & ~QtCore.Qt.WindowType.WindowCloseButtonHint
             | QtCore.Qt.WindowType.CustomizeWindowHint
->>>>>>> 8d40d866
         )
 
         if dialog.exec():

"""Project-level controls for classifiers.

Todo:
    While this file was initially designed for controlling project settings
    This is now the primary location where project-level settings are managed
    The project class simply exposes its settings here which are modified
    The project class should be the management location of these features

Todo:
    convert many of the getter/setter methods to properties
"""

import sys

from PySide6 import QtCore, QtWidgets

from jabs.classifier import Classifier

from .colors import BEHAVIOR_COLOR, NOT_BEHAVIOR_COLOR
from .k_fold_slider_widget import KFoldSliderWidget
from .label_count_widget import FrameLabelCountWidget


class MainControlWidget(QtWidgets.QWidget):
    """Controls for classifier training, labeling, and settings.

    Provides UI components and logic for managing behaviors, subject
    identities, classifier selection, window sizes, label assignment,
    and related project-level settings. Emits signals for user actions
    and updates, and synchronizes UI state with project metadata.

    Args:
        *args: Additional positional arguments for QWidget.
        **kwargs: Additional keyword arguments for QWidget.

    Signals:
        label_behavior_clicked (Signal): Emitted when the behavior label button is clicked.
        label_not_behavior_clicked (Signal): Emitted when the not-behavior label button is clicked.
        clear_label_clicked (Signal): Emitted when the clear label button is clicked.
        start_selection (Signal): Emitted when the select frames button is toggled.
        identity_changed (Signal): Emitted when the selected identity changes.
        train_clicked (Signal): Emitted when the train button is clicked.
        classify_clicked (Signal): Emitted when the classify button is clicked.
        classifier_changed (Signal): Emitted when the classifier selection changes.
        behavior_changed (Signal): Emitted when the selected behavior changes.
        kfold_changed (Signal): Emitted when the k-fold value changes.
        new_behavior_label (Signal): Emitted when a new behavior label is added.
        window_size_changed (Signal): Emitted when the window size changes.
        new_window_sizes (Signal): Emitted when the list of window sizes changes.
        use_balance_labels_changed (Signal): Emitted when the balance labels option changes.
        use_symmetric_changed (Signal): Emitted when the symmetric behavior option changes.
    """

    label_behavior_clicked = QtCore.Signal()
    label_not_behavior_clicked = QtCore.Signal()
    clear_label_clicked = QtCore.Signal()
    start_selection = QtCore.Signal(bool)
    identity_changed = QtCore.Signal()
    train_clicked = QtCore.Signal()
    classify_clicked = QtCore.Signal()
    classifier_changed = QtCore.Signal()
    behavior_changed = QtCore.Signal(str)
    kfold_changed = QtCore.Signal()
    new_behavior_label = QtCore.Signal(list)
    window_size_changed = QtCore.Signal(int)
    new_window_sizes = QtCore.Signal(list)
    use_balance_labels_changed = QtCore.Signal(int)
    use_symmetric_changed = QtCore.Signal(int)

    def __init__(self, *args, **kwargs):
        super().__init__(*args, **kwargs)

        # initial behavior labels to list in the drop down selection
        self._behaviors = []

        # behavior selection form components
        self.behavior_selection = QtWidgets.QComboBox()
        self.behavior_selection.addItems(self._behaviors)
        self.behavior_selection.currentIndexChanged.connect(self._behavior_changed)

        self.identity_selection = QtWidgets.QComboBox()
        self.identity_selection.currentIndexChanged.connect(self.identity_changed)
        self.identity_selection.setEditable(False)
        self.identity_selection.installEventFilter(self.identity_selection)

        self._add_label_button = QtWidgets.QToolButton()
        self._add_label_button.setText("+")
        self._add_label_button.setToolTip("Add a new behavior label")
        self._add_label_button.setEnabled(False)
        self._add_label_button.clicked.connect(self._new_label)

        behavior_layout = QtWidgets.QHBoxLayout()
        behavior_layout.addWidget(self.behavior_selection)
        behavior_layout.addWidget(self._add_label_button)
        behavior_layout.setContentsMargins(5, 5, 5, 5)

        behavior_group = QtWidgets.QGroupBox("Behavior")
        behavior_group.setLayout(behavior_layout)

        # identity selection form components

        identity_layout = QtWidgets.QVBoxLayout()
        identity_layout.addWidget(self.identity_selection)
        identity_layout.setContentsMargins(5, 5, 5, 5)
        identity_group = QtWidgets.QGroupBox("Subject Identity")
        identity_group.setLayout(identity_layout)

        # classifier controls
        #  buttons
        self._train_button = QtWidgets.QPushButton("Train")
        self._train_button.clicked.connect(self.train_clicked)
        self._train_button.setEnabled(False)
        self._classify_button = QtWidgets.QPushButton("Classify")
        self._classify_button.clicked.connect(self.classify_clicked)
        self._classify_button.setEnabled(False)

        # drop down to select which window size to use
        self._window_size = QtWidgets.QComboBox()
        self._window_size.currentIndexChanged.connect(self._window_size_changed)
        self._window_size.setToolTip(
            "Number of frames before and after current frame to include in "
            "sliding window used to compute window features.\n"
            "The total number of frames included in the sliding window is two "
            "times the value of this parameter plus one."
        )

        add_window_size_button = QtWidgets.QToolButton()
        add_window_size_button.setText("+")
        add_window_size_button.setToolTip("Add a new window size")
        add_window_size_button.clicked.connect(self._new_window_size)

        window_size_layout = QtWidgets.QHBoxLayout()
        window_size_layout.addWidget(self._window_size)
        window_size_layout.addWidget(add_window_size_button)

        #  drop down to select type of classifier to use
        self._classifier_selection = QtWidgets.QComboBox()
        self._classifier_selection.currentIndexChanged.connect(self.classifier_changed)

        classifier_types = Classifier().classifier_choices()
        for classifier, name in classifier_types.items():
            self._classifier_selection.addItem(name, userData=classifier)

        #  slider to set number of times to train/test
        self._kslider = KFoldSliderWidget()
        self._kslider.valueChanged.connect(self.kfold_changed)
        self._kslider.setEnabled(True)

        self._use_balace_labels_checkbox = QtWidgets.QCheckBox("Balance Training Labels")
        self._use_balace_labels_checkbox.stateChanged.connect(self.use_balance_labels_changed)

        self._symmetric_behavior_checkbox = QtWidgets.QCheckBox("Symmetric Behavior")
        self._symmetric_behavior_checkbox.stateChanged.connect(self.use_symmetric_changed)

        self._all_kfold_checkbox = QtWidgets.QCheckBox("All k-fold Cross Validation")
        self._all_kfold_checkbox.stateChanged.connect(self._all_kfold_changed)

        #  classifier control layout
        classifier_layout = QtWidgets.QGridLayout()
        classifier_layout.addWidget(self._train_button, 0, 0)
        classifier_layout.addWidget(self._classify_button, 0, 1)
        classifier_layout.addWidget(self._classifier_selection, 1, 0, 1, 2)
        classifier_layout.addWidget(QtWidgets.QLabel("Window Size"), 2, 0)
        classifier_layout.addLayout(window_size_layout, 2, 1)
        classifier_layout.addWidget(self._use_balace_labels_checkbox, 4, 0, 1, 2)
        classifier_layout.addWidget(self._symmetric_behavior_checkbox, 5, 0, 1, 2)
        classifier_layout.addWidget(self._all_kfold_checkbox, 6, 0, 1, 2)
        classifier_layout.addWidget(self._kslider, 7, 0, 1, 2)
        classifier_layout.setContentsMargins(8, 5, 5, 5)
        classifier_group = QtWidgets.QGroupBox("Classifier")
        classifier_group.setLayout(classifier_layout)

        # label components
        label_layout = QtWidgets.QGridLayout()

        self._label_behavior_button = QtWidgets.QPushButton()
        self._label_behavior_button.setToolTip("[z]")
        self._label_behavior_button.clicked.connect(self.label_behavior_clicked)
        self._label_behavior_button.setStyleSheet(f"""
                    QPushButton {{
                        background: qlineargradient(x1: 0, y1: 0, x2: 0, y2: 1,
                                           stop: 0 rgb(255, 195, 77),
                                           stop: 1.0 rgba{BEHAVIOR_COLOR});
                        border-radius: 4px;
                        padding: 2px;
                        color: white;
                    }}
                    QPushButton:pressed {{
                        background-color: rgb(255, 195, 77);
                    }}
                    QPushButton:disabled {{
                        background-color: rgb(229, 143, 0);
                        color: grey;
                    }}
                """)

        self._label_not_behavior_button = QtWidgets.QPushButton()
        self._label_not_behavior_button.setToolTip("[c]")
        self._label_not_behavior_button.clicked.connect(self.label_not_behavior_clicked)
        self._label_not_behavior_button.setStyleSheet(f"""
                    QPushButton {{
                        background: qlineargradient(x1: 0, y1: 0, x2: 0, y2: 1,
                                           stop: 0 rgb(50, 119, 234),
                                           stop: 1.0 rgba{NOT_BEHAVIOR_COLOR});
                        border-radius: 4px;
                        padding: 2px;
                        color: white;
                    }}
                    QPushButton:pressed {{
                        background-color: rgb(50, 119, 234);
                    }}
                    QPushButton:disabled {{
                        background-color: rgb(0, 77, 206);
                        color: grey;
                    }}
                """)

        self._clear_label_button = QtWidgets.QPushButton("Clear Label")
        self._clear_label_button.setToolTip("[x]")
        self._clear_label_button.clicked.connect(self.clear_label_clicked)

        self._select_button = QtWidgets.QPushButton("Select Frames")
        self._select_button.setCheckable(True)
        self._select_button.clicked.connect(self.start_selection)
        # disabled until a project is loaded
        self._select_button.setEnabled(False)

        # label buttons are disabled unless user has a range of frames selected
        self.disable_label_buttons()

        label_layout.addWidget(self._label_behavior_button, 0, 0, 1, 2)
        label_layout.addWidget(self._label_not_behavior_button, 1, 0, 1, 2)
        label_layout.addWidget(self._clear_label_button, 2, 0)
        label_layout.addWidget(self._select_button, 2, 1)
        label_layout.setContentsMargins(5, 5, 5, 5)
        label_group = QtWidgets.QGroupBox("Labeling")
        label_group.setLayout(label_layout)

        # summary of number of frames / bouts for each class
        self._frame_counts = FrameLabelCountWidget()
        label_count_layout = QtWidgets.QVBoxLayout()
        label_count_layout.addWidget(self._frame_counts)
        label_count_group = QtWidgets.QGroupBox("Label Summary")
        label_count_group.setLayout(label_count_layout)

        # control layout
        control_layout = QtWidgets.QVBoxLayout()
        if sys.platform == "darwin":
            control_layout.setSpacing(20)
        else:
            control_layout.setSpacing(10)
        control_layout.addWidget(behavior_group)
        control_layout.addWidget(identity_group)
        control_layout.addWidget(classifier_group)
        control_layout.addWidget(label_count_group)
        control_layout.addStretch()
        control_layout.addWidget(label_group)

        self.setLayout(control_layout)

    @property
    def current_behavior(self):
        """return the current behavior name"""
        return self.behavior_selection.currentText()

    @property
    def behaviors(self):
        """return a copy of the current list of behaviors"""
        return list(self._behaviors)

    @property
    def current_identity(self) -> str:
        """get the external identity

        if the pose file doesn't have external identities this will be
        the string representation of the jabs identity
        """
        return self.identity_selection.currentText()

    @property
    def current_identity_index(self) -> int:
        """identity index is the same as the JABS identity"""
        return self.identity_selection.currentIndex()

    @property
    def select_button_is_checked(self):
        """return true if the select button is checked"""
        return self._select_button.isChecked()

    @property
    def kfold_value(self):
        """return the current value of the k-fold slider"""
        return self._kslider.value()

    @property
    def train_button_enabled(self):
        """return true if the train button is enabled"""
        return self._train_button.isEnabled()

    @property
    def classify_button_enabled(self):
        """set the classify button to enabled or disabled"""
        return self._classify_button.isEnabled()

    @train_button_enabled.setter
    def train_button_enabled(self, enabled: bool):
        """set the train button to enabled or disabled"""
        self._train_button.setEnabled(enabled)

    @property
    def classifier_type(self):
        """return the selected classifier type"""
        return self._classifier_selection.currentData()

    @property
    def use_balance_labels(self):
        """return true if the balance labels checkbox is checked"""
        return self._use_balace_labels_checkbox.isChecked()

    @use_balance_labels.setter
    def use_balance_labels(self, val: bool):
        """set the balance labels checkbox to the given value (only if it is enabled)"""
        if self._use_balace_labels_checkbox.isEnabled():
            self._use_balace_labels_checkbox.setChecked(val)

    @property
    def use_symmetric(self):
        """return true if the symmetric behavior checkbox is checked"""
        return self._symmetric_behavior_checkbox.isChecked()

    @use_symmetric.setter
    def use_symmetric(self, val: bool):
        """set the symmetric behavior checkbox to the given value"""
        if self._symmetric_behavior_checkbox.isEnabled():
            self._symmetric_behavior_checkbox.setChecked(val)

    @property
    def all_kfold(self):
        """return true if the all k-fold checkbox is checked"""
        return self._all_kfold_checkbox.isChecked()

    def disable_label_buttons(self):
        """disable labeling buttons"""
        self._label_behavior_button.setEnabled(False)
        self._label_not_behavior_button.setEnabled(False)
        self._clear_label_button.setEnabled(False)
        self._select_button.setChecked(False)

    def enable_label_buttons(self):
        """enable labeling buttons"""
        self._label_behavior_button.setEnabled(True)
        self._label_not_behavior_button.setEnabled(True)
        self._clear_label_button.setEnabled(True)

    def set_use_balance_labels_checkbox_enabled(self, val: bool):
        """enable or disable the balance labels checkbox"""
        self._use_balace_labels_checkbox.setEnabled(val)
        if not val:
            self._use_balace_labels_checkbox.setChecked(False)

    def set_use_symmetric_checkbox_enabled(self, val: bool):
        """enable or disable the symmetric behavior checkbox"""
        self._symmetric_behavior_checkbox.setEnabled(val)
        if not val:
            self._symmetric_behavior_checkbox.setChecked(False)

    def set_classifier_selection(self, classifier_type):
        """set the classifier selection combobox to the given classifier type"""
        try:
            index = self._classifier_selection.findData(classifier_type)
            if index != -1:
                self._classifier_selection.setCurrentIndex(index)
        except KeyError:
            # unable to use the classifier
            pass

    def set_frame_counts(
        self,
        label_behavior_current,
        label_not_behavior_current,
        label_behavior_project,
        label_not_behavior_project,
        bout_behavior_current,
        bout_not_behavior_current,
        bout_behavior_project,
        bout_not_behavior_project,
    ):
        """set the frame counts displayed by the label count widget"""
        self._frame_counts.set_counts(
            label_behavior_current,
            label_not_behavior_current,
            label_behavior_project,
            label_not_behavior_project,
            bout_behavior_current,
            bout_not_behavior_current,
            bout_behavior_project,
            bout_not_behavior_project,
        )

    def classify_button_set_enabled(self, enabled: bool):
        """set the classify button to enabled or disabled"""
        self._classify_button.setEnabled(enabled)

    @property
    def select_button_enabled(self) -> bool:
        """return true if the select button is enabled"""
        return self._select_button.isEnabled()

    @select_button_enabled.setter
    def select_button_enabled(self, enabled: bool) -> None:
        """set the select button to enabled or disabled"""
        self._select_button.setEnabled(enabled)

    def select_button_set_enabled(self, enabled: bool):
        """set the select button to enabled or disabled"""
        self._select_button.setEnabled(enabled)

    def select_button_set_checked(self, checked):
        """set the select button to checked or unchecked"""
        self._select_button.setChecked(checked)

    def toggle_select_button(self):
        """toggle the select button"""
        self._select_button.toggle()

    def kslider_set_enabled(self, enabled: bool):
        """set the k-fold slider to enabled or disabled"""
        self._kslider.setEnabled(enabled)

    def set_identity_index(self, i: int):
        """set which identity is selected in the identity selection combobox"""
        self.identity_selection.setCurrentIndex(i)

    def update_project_settings(self, project_settings: dict):
        """update controls from project settings

        Args:
            project_settings: dict containing project settings

        Returns:
            None

        Todo:
         - This is one of the major locations where project settings are owned by this
           widget, instead of the project class
        """
        # reset list of behaviors, then add any from the project metadata
        self._behaviors = []

        # we don't need this even handler to be active while we set up the
        # project (otherwise it gets unnecessarily called multiple times)
        self.behavior_selection.currentIndexChanged.disconnect()

        self._set_window_sizes(project_settings["window_sizes"])
        self._add_label_button.setEnabled(True)

        # select the behavior
        behavior_index = 0
        if "behavior" in project_settings:
            self._behaviors = sorted(project_settings["behavior"].keys())
        self.behavior_selection.clear()
        self.behavior_selection.addItems(self._behaviors)
        if project_settings.get("selected_behavior") in self._behaviors:
            behavior_index = self._behaviors.index(project_settings["selected_behavior"])

        if len(self._behaviors) == 0:
            self._get_first_label()

        # set the index to either the first behavior, or if available, the one
        # that was saved in the project metadata
        self.behavior_selection.setCurrentIndex(behavior_index)
        # re-enable the behavior_selection change signal handler
        self.behavior_selection.currentIndexChanged.connect(self._behavior_changed)
        # run all the updates for when a behavior changes
        self._behavior_changed()

    def set_identities(self, identities):
        """populate the identity_selection combobox"""
        self.identity_selection.currentIndexChanged.disconnect()
        self.identity_selection.clear()
        self.identity_selection.currentIndexChanged.connect(self.identity_changed)
        self.identity_selection.addItems([str(i) for i in identities])

    def set_window_size(self, size: int):
        """set the current window size"""
        if self._window_size.findData(size) == -1:
            self._add_window_size(size)
        self._window_size.setCurrentText(str(size))

    def remove_behavior(self, behavior: str):
        """remove a behavior from the behavior selection box"""
        idx = self.behavior_selection.findText(behavior, QtCore.Qt.MatchFlag.MatchExactly)
        if idx != -1:
            self.behavior_selection.removeItem(idx)
            self._behaviors.remove(behavior)

        if len(self._behaviors) == 0:
            self._get_first_label()

    def _set_window_sizes(self, sizes: list[int]):
        """set the list of available window sizes"""
        self._window_size.clear()
        for w in sizes:
            self._window_size.addItem(str(w), userData=w)

    def _new_label(self):
        """callback for the "new behavior" button

        opens a modal dialog to allow the user to enter a new behavior label, if user clicks ok, add that
        behavior to the combo box, and select it
        """
        text, ok = QtWidgets.QInputDialog.getText(
            self, "New Behavior", "New Behavior Name:", QtWidgets.QLineEdit.EchoMode.Normal
        )
        if ok and text not in self._behaviors:
            self._behaviors.append(text)
            self._behaviors.sort()
            self.new_behavior_label.emit(self._behaviors)
            self.behavior_selection.addItem(text)
            self.behavior_selection.setCurrentText(text)

    def _get_first_label(self):
        """Show the new label dialog.

        Used when opening a new project for the fist time or if a user archives all behaviors in a project.

        dialog is customized to hide the window close button. The only way to close the dialog is to create a new
        label or to quit jabs (the Cancel button of the dialog has been renamed "Quit JABS").
        """
        dialog = QtWidgets.QInputDialog()
        dialog.setWindowTitle("New Behavior")
        dialog.setLabelText("Please enter a behavior name to continue:")
        dialog.setOkButtonText("OK")
        dialog.setCancelButtonText("Quit JABS")
        dialog.setWindowFlags(
<<<<<<< HEAD
            dialog.windowFlags() & ~QtCore.Qt.WindowCloseButtonHint | QtCore.Qt.CustomizeWindowHint
=======
            dialog.windowFlags() & ~QtCore.Qt.WindowType.WindowCloseButtonHint
            | QtCore.Qt.WindowType.CustomizeWindowHint
>>>>>>> 9e25adf0
        )

        if dialog.exec():
            text, ok = dialog.textValue(), dialog.result()
            if ok:
                self._behaviors = [text]
                self.behavior_selection.addItem(text)
                self.behavior_selection.setCurrentText(text)
                self.new_behavior_label.emit(self._behaviors)
                self._behavior_changed()
        else:
            sys.exit(0)

    def _new_window_size(self):
        """callback for the "new window size" button

        opens a modal dialog to allow the user to enter a new window size, if user clicks ok,
        add that window size and select it
        """
        val, ok = QtWidgets.QInputDialog.getInt(
            self, "New Window Size", "Enter a new window size:", value=1, minValue=1
        )
        if ok:
            # if this window size is not already in the drop-down, add it.
            if self._window_size.findData(val) == -1:
                self._add_window_size(val)

            # select new window size
            self.set_window_size(val)
            QtWidgets.QMessageBox.warning(
                self,
                "Window Size Added",
                "Window Size Added.\n"
                "If features have not been computed for "
                "this window size, they will be computed the first time a "
                "classifier is trained using this window size.\n"
                "This may be slow.",
            )

    def _add_window_size(self, new_size: int):
        if new_size is None:
            return

        # we clear and reset the contents of the combo box so that we
        # can re sort it with the new size

        # grab the old sizes, grabbing the data (int) instead of the
        # text
        sizes = [self._window_size.itemData(i) for i in range(self._window_size.count())]

        # add our new value and sort
        sizes.append(new_size)
        sizes.sort()

        # clear and add in the new list of sizes
        self._window_size.clear()
        for s in sizes:
            self._window_size.addItem(str(s), userData=s)

        # send a signal that we have an updated list of window sizes
        self.new_window_sizes.emit(sizes)

    def _behavior_changed(self):
        self._label_behavior_button.setText(self.current_behavior)
        self._label_behavior_button.setToolTip(f"Label frames {self.current_behavior} [z]")
        self._label_not_behavior_button.setText(f"Not {self.current_behavior}")
        self._label_not_behavior_button.setToolTip(f"Label frames Not {self.current_behavior} [c]")
        self.behavior_changed.emit(self.current_behavior)

    def _window_size_changed(self):
        self.window_size_changed.emit(self._window_size.currentData())

    def _all_kfold_changed(self):
        if self._all_kfold_checkbox.isChecked():
            self._kslider.setEnabled(False)
        else:
            self._kslider.setEnabled(True)<|MERGE_RESOLUTION|>--- conflicted
+++ resolved
@@ -533,12 +533,8 @@
         dialog.setOkButtonText("OK")
         dialog.setCancelButtonText("Quit JABS")
         dialog.setWindowFlags(
-<<<<<<< HEAD
-            dialog.windowFlags() & ~QtCore.Qt.WindowCloseButtonHint | QtCore.Qt.CustomizeWindowHint
-=======
             dialog.windowFlags() & ~QtCore.Qt.WindowType.WindowCloseButtonHint
             | QtCore.Qt.WindowType.CustomizeWindowHint
->>>>>>> 9e25adf0
         )
 
         if dialog.exec():

--- conflicted
+++ resolved
@@ -236,13 +236,8 @@
         self._overlay_id = QtGui.QAction("Overlay Identity", self)
         self._overlay_id.setShortcut(QtGui.QKeySequence("Ctrl+I"))
         self._overlay_id.setCheckable(True)
-<<<<<<< HEAD
         self._overlay_id.setChecked(self._central_widget.overlay_identity_enabled)
-        self._overlay_id.triggered.connect(self._toggle_id_overlay)
-=======
-        self._overlay_id.setChecked(self._central_widget.overlay_identity)
         self._overlay_id.triggered.connect(self._set_id_overlay_visibility)
->>>>>>> 05fb1ec5
         view_menu.addAction(self._overlay_id)
 
         self.overlay_landmark = QtGui.QAction("Overlay Landmarks", self)

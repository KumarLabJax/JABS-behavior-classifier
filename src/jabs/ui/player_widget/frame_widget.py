--- conflicted
+++ resolved
@@ -346,15 +346,10 @@
             pen.setWidth(3)
             painter.setPen(pen)
 
-<<<<<<< HEAD
             for seg in gen_line_fragments(
                 self._pose.get_connected_segments(), np.flatnonzero(mask == 0)
             ):
-                segment_points = [self._image_to_widget_coords(p[0], p[1]) for p in points[seg]]
-=======
-            for seg in gen_line_fragments(np.flatnonzero(mask == 0)):
                 segment_points = [self.image_to_widget_coords(p[0], p[1]) for p in points[seg]]
->>>>>>> 38f8da32
 
                 # draw lines
                 if len(segment_points) >= 2:

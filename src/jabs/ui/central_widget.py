import sys

import numpy as np
from PySide6 import QtCore, QtGui, QtWidgets
from PySide6.QtCore import Qt
from shapely.geometry import Point

import jabs.feature_extraction
from jabs.behavior_search import SearchHit
from jabs.classifier import Classifier
from jabs.project import VideoLabels
from jabs.project.track_labels import TrackLabels
from jabs.ui.search_bar_widget import SearchBarWidget
from jabs.video_reader.utilities import get_frame_count

from .classification_thread import ClassifyThread
from .main_control_widget import MainControlWidget
from .player_widget import PlayerWidget
from .stacked_timeline_widget import StackedTimelineWidget
from .training_thread import TrainingThread

_CLICK_THRESHOLD = 20


class CentralWidget(QtWidgets.QWidget):
    """QT Widget implementing our main window contents"""

    export_training_status_change = QtCore.Signal(bool)
    status_message = QtCore.Signal(str, int)  # message, timeout (ms)
    search_hit_loaded = QtCore.Signal(SearchHit)

    def __init__(self, *args, **kwargs):
        super().__init__(*args, **kwargs)

        # search bar
        self._search_bar_widget = SearchBarWidget(self)
        self._search_bar_widget.setSizePolicy(
            QtWidgets.QSizePolicy.Expanding, QtWidgets.QSizePolicy.Fixed
        )
        self._search_bar_widget.current_search_hit_changed.connect(self._update_search_hit)

        # timeline widgets
        self._stacked_timeline = StackedTimelineWidget(self)

        # video player
        self._player_widget = PlayerWidget(self)
        self._player_widget.updateFrameNumber.connect(self._frame_change)
        self._player_widget.updateFrameNumber.connect(self._stacked_timeline.set_current_frame)
        self._player_widget.pixmap_clicked.connect(self._pixmap_clicked)
        self._curr_frame_index = 0

        self._loaded_video = None
        self._project = None
        self._labels = None
        self._pose_est = None
        self._label_overlay_mode = PlayerWidget.LabelOverlay.NONE
        self._suppress_label_track_update = False

        #  classifier
        self._classifier = Classifier(n_jobs=-1)
        self._training_thread = None
        self._classify_thread = None

        # information about current predictions
        self._predictions = {}
        self._probabilities = {}
        self._frame_indexes = {}

        self._selection_start = 0

        # options
        self._frame_jump = 10
        self._window_size = jabs.feature_extraction.DEFAULT_WINDOW_SIZE

        # main controls
        self._controls = MainControlWidget()
        self._controls.identity_changed.connect(self._change_identity)
        self._controls.label_behavior_clicked.connect(self._label_behavior)
        self._controls.label_not_behavior_clicked.connect(self._label_not_behavior)
        self._controls.clear_label_clicked.connect(self._clear_behavior_label)
        self._controls.start_selection.connect(self._start_selection)
        self._controls.train_clicked.connect(self._train_button_clicked)
        self._controls.classify_clicked.connect(self._classify_button_clicked)
        self._controls.classifier_changed.connect(self._classifier_changed)
        self._controls.behavior_changed.connect(self._change_behavior)
        self._controls.kfold_changed.connect(self._set_train_button_enabled_state)
        self._controls.window_size_changed.connect(self._window_feature_size_changed)
        self._controls.new_window_sizes.connect(self._save_window_sizes)
        self._controls.use_balance_labels_changed.connect(self._use_balance_labels_changed)
        self._controls.use_symmetric_changed.connect(self._use_symmetric_changed)

        # main grid layout
        layout = QtWidgets.QGridLayout()
        layout.addWidget(self._player_widget, 0, 0)
        layout.addWidget(self._controls, 0, 1, 2, 1)
        layout.addWidget(self._stacked_timeline, 1, 0)

        # set row stretch to allow player to expand vertically but not other rows
        layout.setRowStretch(0, 1)  # Player row expands
        layout.setRowStretch(1, 0)  # Label overview

        # container for the grid layout
        grid_container = QtWidgets.QWidget()
        grid_container.setLayout(layout)

        # main vertical layout to hold the search bar and grid container
        main_vbox = QtWidgets.QVBoxLayout()
        main_vbox.setContentsMargins(0, 0, 0, 0)
        main_vbox.setSpacing(0)
        main_vbox.addWidget(self._search_bar_widget)
        main_vbox.addWidget(grid_container, 1)

        self.setLayout(main_vbox)

        # progress bar dialog used when running the training or classify threads
        self._progress_dialog = None

        self._counts = None

        # set focus policy of all children widgets, needed to keep controls
        # from grabbing focus on Windows (which breaks arrow key video nav)
        for child in self.findChildren(QtWidgets.QWidget):
            child.setFocusPolicy(QtCore.Qt.FocusPolicy.NoFocus)

    def update_behavior_search_query(self, search_query):
        """Update the search query for the search bar widget"""
        self._search_bar_widget.update_search(search_query)

    def eventFilter(self, source, event):
        """filter events emitted by progress dialog

        The main purpose of this is to prevent the progress dialog from closing if the user presses the escape key.
        """
        if source == self._progress_dialog and (
            event.type() == QtCore.QEvent.Type.Close
            or (
                event.type() == QtCore.QEvent.Type.KeyPress
                and isinstance(event, QtGui.QKeyEvent)
                and event.key() == Qt.Key.Key_Escape
            )
        ):
            event.accept()
            return True
        return super().eventFilter(source, event)

    @property
    def behavior(self):
        """get the currently selected behavior"""
        return self._controls.current_behavior

    @property
    def classifier_type(self):
        """get the current classifier type"""
        return self._classifier.classifier_type

    @property
    def window_size(self):
        """get current window size"""
        return self._window_size

    @property
    def uses_balance(self):
        """return true if the controls widget is set to use balanced labels, false otherwise"""
        return self._controls.use_balance_labels

    @property
    def uses_symmetric(self):
        """return true if the controls widget is set to use symmetric behavior, false otherwise"""
        return self._controls.use_symmetric

    @property
    def all_kfold(self):
        """return true if all kfold is selected in the controls widget, false otherwise"""
        return self._controls.all_kfold

    @property
    def classify_button_enabled(self):
        """return true if the classify button is currently enabled, false otherwise"""
        return self._controls.classify_button_enabled

    @property
    def behaviors(self):
        """return the behaviors from the controls widget"""
        return self._controls.behaviors

    @property
<<<<<<< HEAD
    def search_results_changed(self) -> QtCore.Signal:
        """Signal emitted when search results change."""
        return self._search_bar_widget.search_results_changed
=======
    def label_overlay_mode(self) -> PlayerWidget.LabelOverlay:
        """return the current label overlay mode of the player widget"""
        return self._label_overlay_mode

    @label_overlay_mode.setter
    def label_overlay_mode(self, mode: PlayerWidget.LabelOverlay) -> None:
        """set the label overlay mode of the player widget

        If the mode is changed, update the player widget labels with
        either the current labels or predictions based on the mode.

        Args:
            mode (PlayerWidget.LabelOverlay): The new label overlay mode to set.
        """
        if mode != self._label_overlay_mode:
            self._label_overlay_mode = mode
            # also update self._player_widget labels
            if mode == PlayerWidget.LabelOverlay.LABEL:
                self._player_widget.set_labels(
                    [labels.get_labels() for labels in self._get_label_list()]
                )
            elif mode == PlayerWidget.LabelOverlay.PREDICTION:
                prediction_list, _ = self._get_prediction_list()
                self._player_widget.set_labels(prediction_list)
            else:
                # if the player is set to show nothing, clear the labels
                self._player_widget.set_labels(None)
>>>>>>> 8d40d866

    def set_project(self, project):
        """set the currently opened project"""
        self._project = project

        # This will get set when the first video in the project is loaded, but
        # we need to set it to None so that we don't try to cache the current
        # labels when we do so (the current labels belong to the previous
        # project)
        self._labels = None
        self._loaded_video = None

        self._controls.update_project_settings(project.settings)
        self._search_bar_widget.update_project(project)

    def load_video(self, path):
        """load a new video file into self._player_widget

        Args:
            path: path to video file

        Returns:
            None
        """
        self._suppress_label_track_update = True
        if self._labels is not None:
            self._start_selection(False)
            self._controls.select_button_set_checked(False)

        try:
            self._loaded_video = path

            # open poses and any labels that might exist for this video
            self._pose_est = self._project.load_pose_est(path)
            self._labels = self._project.video_manager.load_video_labels(path)
            self._stacked_timeline.num_identities = self._pose_est.num_identities
            self._stacked_timeline.num_frames = self._pose_est.num_frames

            # if no saved labels exist, initialize a new VideoLabels object
            if self._labels is None:
                nframes = get_frame_count(str(path))
                self._labels = VideoLabels(path.name, nframes, self._pose_est.external_identities)

            # load saved predictions for this video
            self._predictions, self._probabilities, self._frame_indexes = (
                self._project.prediction_manager.load_predictions(path.name, self.behavior)
            )

            # load video into player
            self._player_widget.load_video(path, self._pose_est)

            # update ui components with properties of new video
            if self._pose_est.external_identities:
                self._set_identities(self._pose_est.external_identities)
            else:
                self._set_identities(self._pose_est.identities)

            self._stacked_timeline.framerate = self._player_widget.stream_fps()
            self._suppress_label_track_update = False
            self._set_label_track()
            self._update_select_button_state()

        except OSError as e:
            # error loading
            self._labels = None
            self._loaded_video = None
            self._pose_est = None
            self._set_identities([])
            self._player_widget.reset()
            raise e

    def keyPressEvent(self, event):
        """handle key press events"""

        def begin_select_mode():
            if (
                not self._controls.select_button_is_checked
                and self._controls.select_button_enabled
            ):
                self._controls.toggle_select_button()
                self._start_selection(True)

        key = event.key()
        shift_pressed = event.modifiers() & Qt.KeyboardModifier.ShiftModifier

        if key == QtCore.Qt.Key.Key_Left:
            self._player_widget.previous_frame()
        elif key == QtCore.Qt.Key.Key_Right:
            self._player_widget.next_frame()
        elif key == QtCore.Qt.Key.Key_Up:
            if shift_pressed:
                self._increment_identity_index()
            else:
                self._player_widget.next_frame(self._frame_jump)
        elif key == QtCore.Qt.Key.Key_Down:
            if shift_pressed:
                self._decrement_identity_index()
            else:
                self._player_widget.previous_frame(self._frame_jump)
        elif key == QtCore.Qt.Key.Key_Space:
            self._player_widget.toggle_play()
        elif key == QtCore.Qt.Key.Key_Z:
            if self._controls.select_button_is_checked:
                self._label_behavior()
            else:
                begin_select_mode()
        elif key == QtCore.Qt.Key.Key_X:
            if self._controls.select_button_is_checked:
                self._clear_behavior_label()
            else:
                begin_select_mode()
        elif key == QtCore.Qt.Key.Key_C:
            if self._controls.select_button_is_checked:
                self._label_not_behavior()
            else:
                begin_select_mode()
        elif key == QtCore.Qt.Key.Key_Escape:
            if self._controls.select_button_is_checked:
                self._controls.select_button_set_checked(False)
                self._start_selection(False)
        elif key == QtCore.Qt.Key.Key_Question:
            # show closest with no argument toggles the setting
            self._player_widget.show_closest()

    def show_track(self, show: bool):
        """set the show track property of the player widget"""
        self._player_widget.show_track(show)

    def overlay_pose(self, checked: bool):
        """set the overlay pose property of the player widget"""
        self._player_widget.overlay_pose(checked)

    def overlay_landmarks(self, checked: bool):
        """set the overlay landmarks property of the player widget"""
        self._player_widget.overlay_landmarks(checked)

    def overlay_segmentation(self, checked: bool):
        """set the overlay segmentation property of the player widget"""
        self._player_widget.overlay_segmentation(checked)

    def remove_behavior(self, behavior: str):
        """remove a behavior from the list of behaviors"""
        self._controls.remove_behavior(behavior)

    @property
    def controls(self):
        """return the controls widget"""
        return self._controls

    @property
    def timeline_view_mode(self):
        """return the timeline view mode"""
        return self._stacked_timeline.view_mode

    @timeline_view_mode.setter
    def timeline_view_mode(self, view_mode: StackedTimelineWidget.ViewMode):
        """set the timeline view mode"""
        self._stacked_timeline.view_mode = view_mode
        self._update_select_button_state()

    @property
    def timeline_identity_mode(self):
        """return the timeline identity mode"""
        return self._stacked_timeline.identity_mode

    @timeline_identity_mode.setter
    def timeline_identity_mode(self, identity_mode: StackedTimelineWidget.IdentityMode):
        """set the timeline view mode"""
        self._stacked_timeline.identity_mode = identity_mode

    def _change_behavior(self, new_behavior):
        """make UI changes to reflect the currently selected behavior"""
        if self._project is None:
            return

        # load up settings for new behavior
        self._update_controls_from_project_settings()
        self._load_cached_classifier()

        # get label/bout counts for the current project
        self._counts = self._project.counts(self.behavior)
        self._update_label_counts()

        # load saved predictions
        if self._loaded_video:
            self._predictions, self._probabilities, self._frame_indexes = (
                self._project.prediction_manager.load_predictions(
                    self._loaded_video.name, self.behavior
                )
            )

        # display labels and predictions for new behavior
        self._set_label_track()
        self._set_train_button_enabled_state()

        self._project.settings_manager.save_project_file({"selected_behavior": self.behavior})

    def _start_selection(self, pressed):
        """Handle a click on "select" button.

        If button was previously "unchecked" then enter "select mode". If the button was in the checked state,
        clicking cancels the current selection. While selection is in progress, the labeling buttons become active.
        """
        if pressed:
            self._controls.enable_label_buttons()
            self._selection_start = self._player_widget.current_frame()
            self._stacked_timeline.start_selection(self._selection_start)
        else:
            self._controls.disable_label_buttons()
            self._stacked_timeline.clear_selection()

    def _label_behavior(self):
        """Apply behavior label to currently selected range of frames"""
        start, end = sorted([self._selection_start, self._player_widget.current_frame()])
        mask = self._pose_est.identity_mask(self._controls.current_identity_index)
        self._get_label_track().label_behavior(start, end, mask[start : end + 1])
        self._label_button_common()

    def _label_not_behavior(self):
        """apply _not_ behavior label to currently selected range of frames"""
        start, end = sorted([self._selection_start, self._player_widget.current_frame()])
        mask = self._pose_est.identity_mask(self._controls.current_identity_index)
        self._get_label_track().label_not_behavior(start, end, mask[start : end + 1])
        self._label_button_common()

    def _clear_behavior_label(self):
        """clear all behavior/not behavior labels from current selection"""
        label_range = sorted([self._selection_start, self._player_widget.current_frame()])
        self._get_label_track().clear_labels(*label_range)
        self._label_button_common()

    def _label_button_common(self) -> None:
        """common label button functionality

        functionality shared between _label_behavior(), _label_not_behavior(),
        and _clear_behavior_label(). To be called after the labels are changed
        for the current selection.
        """
        self._project.save_annotations(self._labels)
        self._controls.disable_label_buttons()
        self._stacked_timeline.clear_selection()
        self._update_label_counts()
        self._set_train_button_enabled_state()
        self._player_widget.reload_frame()

    def _set_identities(self, identities: list) -> None:
        """populate the identity_selection combobox"""
        self._controls.set_identities(identities)

    def _change_identity(self) -> None:
        """handle changing value of identity_selection"""
        self._player_widget.set_active_identity(self._controls.current_identity_index)
        self._update_label_counts()
        self._stacked_timeline.active_identity_index = self._controls.current_identity_index

    def _frame_change(self, new_frame: int) -> None:
        """called when the video player widget emits its updateFrameNumber signal"""
        self._curr_frame_index = new_frame

    def _set_label_track(self) -> None:
        """loads new set of labels in self.manual_labels when the selected behavior or identity is changed"""
        if self._suppress_label_track_update:
            return

        behavior = self._controls.current_behavior
        identity = self._controls.current_identity_index

        if identity != -1 and behavior != "" and self._labels is not None:
            label_list = self._get_label_list()
            mask_list = [
                self._pose_est.identity_mask(i) for i in range(self._pose_est.num_identities)
            ]
            self._stacked_timeline.set_labels(label_list, mask_list)

            if self._label_overlay_mode == PlayerWidget.LabelOverlay.LABEL:
                # if configured to show labels, update the player widget with the new labels
                self._player_widget.set_labels([labels.get_labels() for labels in label_list])

        self._set_prediction_vis()

    def _get_label_list(self):
        """get a list of np.ndarray containing labels, one for each identity"""
        behavior = self._controls.current_behavior
        identity = self._controls.current_identity_index
        if identity != -1 and behavior != "" and self._labels is not None:
            return [
                self._labels.get_track_labels(str(i), behavior)
                for i in range(self._pose_est.num_identities)
            ]
        return []

    def _get_label_track(self) -> TrackLabels:
        """get the current label track for the currently selected identity and behavior"""
        return self._labels.get_track_labels(
            str(self._controls.current_identity_index), self._controls.current_behavior
        )

    def _update_classifier_controls(self) -> None:
        """Called when settings related to a loaded classifier should be updated"""
        self._controls.set_classifier_selection(self._classifier.classifier_type)

        # does the classifier match the current settings?
        classifier_settings = self._classifier.project_settings
        if (
            classifier_settings is not None
            and classifier_settings.get("window_size", None) == self.window_size
            and classifier_settings.get("balance_labels", None)
            == self._controls.use_balance_labels
            and classifier_settings.get("symmetric_behavior", None) == self._controls.use_symmetric
        ):
            # if yes, we can enable the classify button
            self._controls.classify_button_set_enabled(True)
        else:
            # if not, the classify button needs to be disabled until the
            # user retrains
            self._controls.classify_button_set_enabled(False)

    def _train_button_clicked(self) -> None:
        """handle user click on "Train" button"""
        # make sure video playback is stopped
        self._player_widget.stop()

        # setup training thread
        self._training_thread = TrainingThread(
            self._project,
            self._classifier,
            self._controls.current_behavior,
            np.inf if self._controls.all_kfold else self._controls.kfold_value,
            parent=self,
        )
        self._training_thread.training_complete.connect(self._training_thread_complete)
        self._training_thread.update_progress.connect(self._update_training_progress)
        self._training_thread.current_status.connect(lambda m: self.status_message.emit(m, 0))

        # setup progress dialog
        # adds 2 for final training
        total_steps = self._project.total_project_identities + 2
        if self._controls.all_kfold:
            project_counts = self._project.counts(self._controls.current_behavior)
            total_steps += self._classifier.count_label_threshold(project_counts)
        else:
            total_steps += self._controls.kfold_value
        self._progress_dialog = QtWidgets.QProgressDialog("Training", None, 0, total_steps, self)
        self._progress_dialog.installEventFilter(self)
        self._progress_dialog.setWindowModality(QtCore.Qt.WindowModality.WindowModal)
        self._progress_dialog.reset()
        self._progress_dialog.show()

        # start training thread
        self._training_thread.start()

    def _training_thread_complete(self) -> None:
        """enable classify button once the training is complete"""
        self._progress_dialog.reset()
        self.status_message.emit("Training Complete", 3000)
        self._controls.classify_button_set_enabled(True)

    def _update_training_progress(self, step: int) -> None:
        """update progress bar with the number of completed tasks"""
        self._progress_dialog.setValue(step)

    def _classify_button_clicked(self) -> None:
        """handle user click on "Classify" button"""
        # make sure video playback is stopped
        self._player_widget.stop()

        # setup classification thread
        self._classify_thread = ClassifyThread(
            self._classifier,
            self._project,
            self._controls.current_behavior,
            self._loaded_video.name,
            parent=self,
        )
        self._classify_thread.done.connect(self._classify_thread_complete)
        self._classify_thread.update_progress.connect(self._update_classify_progress)
        self._classify_thread.current_status.connect(lambda m: self.status_message.emit(m, 0))

        # setup progress dialog
        self._progress_dialog = QtWidgets.QProgressDialog(
            "Predicting", None, 0, self._project.total_project_identities + 1, self
        )
        self._progress_dialog.installEventFilter(self)
        self._progress_dialog.setWindowModality(QtCore.Qt.WindowModality.WindowModal)
        self._progress_dialog.reset()
        self._progress_dialog.show()

        # start classification thread
        self._classify_thread.start()

    def _classify_thread_complete(self, output: dict) -> None:
        """update the gui when the classification is complete"""
        # display the new predictions
        self._predictions = output["predictions"]
        self._probabilities = output["probabilities"]
        self._frame_indexes = output["frame_indexes"]
        self.status_message.emit("Classification Complete", 3000)
        self._set_prediction_vis()

    def _update_classify_progress(self, step: int) -> None:
        """update progress bar with the number of completed tasks"""
        self._progress_dialog.setValue(step)

    def _set_prediction_vis(self) -> None:
        """update data being displayed by the prediction visualization widget"""
        if self._loaded_video is None:
            return

        prediction_list, probability_list = self._get_prediction_list()
        self._stacked_timeline.set_predictions(prediction_list, probability_list)
        if self._label_overlay_mode == PlayerWidget.LabelOverlay.PREDICTION:
            # if the player is set to show predictions, update the player widget
            self._player_widget.set_labels(prediction_list)

    def _get_prediction_list(self) -> tuple[list[np.ndarray], list[np.ndarray]]:
        """get the prediction and probability list for each identity in the current video"""
        prediction_list = []
        probability_list = []

        for i in range(self._pose_est.num_identities):
            prediction_labels = np.full(
                (self._player_widget.num_frames()),
                TrackLabels.Label.NONE.value,
                dtype=np.byte,
            )

            prediction_prob = np.zeros((self._player_widget.num_frames()), dtype=np.float64)

            try:
                indexes = self._frame_indexes[i]
            except KeyError:
                prediction_list.append(prediction_labels)
                probability_list.append(prediction_prob)
                continue

            prediction_labels[indexes] = self._predictions[i][indexes]
            prediction_prob[indexes] = self._probabilities[i][indexes]
            prediction_list.append(prediction_labels)
            probability_list.append(prediction_prob)
        return prediction_list, probability_list

    def _set_train_button_enabled_state(self) -> None:
        """set the enabled property of the train button

        Sets enabled state of the train button to True or False depending on
        whether the labeling meets some threshold set by the classifier module

        NOTE: must be called after _update_label_counts() so that it has the
        correct counts for the current video

        Returns:
            None
        """
        # kfold slider is enabled before a project is loaded and moving it will trigger this function
        # in that case we don't want to do anything
        if self._project is None:
            return

        if Classifier.label_threshold_met(self._counts, self._controls.kfold_value):
            self._controls.train_button_enabled = True
            self.export_training_status_change.emit(True)
        else:
            self._controls.train_button_enabled = False
            self.export_training_status_change.emit(False)

    def _update_label_counts(self) -> None:
        """update the widget with the labeled frame / bout counts

        Returns:
            None
        """
        if self._loaded_video is None:
            return

        # update counts for the current video -- we could be more efficient
        # by only updating the current identity in the current video
        self._counts[self._loaded_video.name] = self._labels.counts(self.behavior)

        # TODO fix so we're not using the identity index as a string for keys in the label counts
        identity = str(self._controls.current_identity_index)

        label_behavior_current = 0
        label_not_behavior_current = 0
        label_behavior_project = 0
        label_not_behavior_project = 0
        bout_behavior_current = 0
        bout_not_behavior_current = 0
        bout_behavior_project = 0
        bout_not_behavior_project = 0

        for video, video_counts in self._counts.items():
            for identity_counts in video_counts:
                label_behavior_project += identity_counts[1][0]
                label_not_behavior_project += identity_counts[1][1]
                bout_behavior_project += identity_counts[2][0]
                bout_not_behavior_project += identity_counts[2][1]
                if video == self._loaded_video.name and identity_counts[0] == identity:
                    label_behavior_current += identity_counts[1][0]
                    label_not_behavior_current += identity_counts[1][1]
                    bout_behavior_current += identity_counts[2][0]
                    bout_not_behavior_current += identity_counts[2][1]

        self._controls.set_frame_counts(
            label_behavior_current,
            label_not_behavior_current,
            label_behavior_project,
            label_not_behavior_project,
            bout_behavior_current,
            bout_not_behavior_current,
            bout_behavior_project,
            bout_not_behavior_project,
        )

    def _classifier_changed(self) -> None:
        """handle classifier selection change"""
        if self._classifier.classifier_type != self._controls.classifier_type:
            # changing classifier type, disable until retrained
            self._controls.classify_button_set_enabled(False)
            self._classifier.set_classifier(self._controls.classifier_type)

    def _pixmap_clicked(self, event: dict[str, int]) -> None:
        """handle event where user clicked on the video

        if user clicks on one of the mice, make that one active
        """
        clicked_identity = None
        if self._pose_est is not None:
            pt = Point(event["x"], event["y"])
            for i, ident in enumerate(self._pose_est.identities):
                c_hulls = self._pose_est.get_identity_convex_hulls(ident)
                curr_c_hull = c_hulls[self._curr_frame_index]

                # if the click is in a convex hull, set that identity as active
                if curr_c_hull is not None and curr_c_hull.contains(pt):
                    clicked_identity = i
                    break

            # if the click was not on a convex hull, check to see if it was close to one
            # with few keypoints, sometimes the convex hull is thin and easy to miss when clicking on the mouse
            min_distance = float("inf")
            closest_identity = None
            for i, ident in enumerate(self._pose_est.identities):
                c_hulls = self._pose_est.get_identity_convex_hulls(ident)
                curr_c_hull = c_hulls[self._curr_frame_index]

                # if the click is in a convex hull, set that identity as active
                if curr_c_hull is not None and curr_c_hull.distance(pt) < min_distance:
                    closest_identity = i
                    min_distance = curr_c_hull.distance(pt)

            if clicked_identity is None and min_distance < _CLICK_THRESHOLD:
                clicked_identity = closest_identity

        if clicked_identity is not None:
            self._controls.set_identity_index(clicked_identity)

    def _window_feature_size_changed(self, new_size: int) -> None:
        """handle window feature size change"""
        if new_size is not None and new_size != self._window_size:
            self._window_size = new_size
            self.update_behavior_settings("window_size", new_size)
            self._update_classifier_controls()

    def _save_window_sizes(self, window_sizes: list[int]) -> None:
        """save the window sizes to the project settings"""
        self._project.settings_manager.save_project_file({"window_sizes": window_sizes})

    def update_behavior_settings(self, key: str, val: any) -> None:
        """propagates an updated setting to the project"""
        # early exit if no behavior selected
        if self.behavior == "":
            return

        self._project.settings_manager.save_behavior(self.behavior, {key: val})

    def _use_balance_labels_changed(self) -> None:
        if self.behavior == "":
            # don't do anything if behavior is not set, this means we're
            # the project isn't fully loaded and we just reset the
            # checkbox
            return

        self.update_behavior_settings("balance_labels", self._controls.use_balance_labels)
        self._update_classifier_controls()

    def _use_symmetric_changed(self) -> None:
        if self.behavior == "":
            # Copy behavior of use_balance_labels_changed
            return

        self.update_behavior_settings("symmetric_behavior", self._controls.use_symmetric)
        self._update_classifier_controls()

    def _update_controls_from_project_settings(self) -> None:
        if self._project is None or self.behavior is None:
            return

        behavior_metadata = self._project.settings_manager.get_behavior(self.behavior)
        self._controls.set_window_size(behavior_metadata["window_size"])
        self._controls.use_balance_labels = behavior_metadata["balance_labels"]
        self._controls.use_symmetric = behavior_metadata["symmetric_behavior"]

    def _load_cached_classifier(self) -> None:
        classifier_loaded = False
        try:
            classifier_loaded = self._project.load_classifier(self._classifier, self.behavior)
        except Exception as e:
            print("failed to load classifier:", file=sys.stderr)
            print(f"  {e}", file=sys.stderr)
            print("classifier will need to be retrained")

        if classifier_loaded:
            self._update_classifier_controls()
        else:
            self._controls.classify_button_set_enabled(False)

<<<<<<< HEAD
    def _update_search_hit(self, search_hit: SearchHit | None):
        """Handle updates when the current search hit changes."""
        if search_hit is not None and self._project is not None:
            # load the video and seek to frame for the search hit
            self.load_video(self._project.video_manager.video_path(search_hit.file))
            self._player_widget.seek_to_frame(search_hit.start_frame)

            # set the current identity based on the search hit
            try:
                selected_id = int(search_hit.identity)
            except ValueError:
                selected_id = None

            num_identities = self._pose_est.num_identities
            if selected_id is not None and selected_id < num_identities:
                self._controls.set_identity_index(selected_id)
            else:
                print(f"Invalid identity for search hit: {search_hit.identity}")

            # update the behavior in the controls to match the search hit
            if search_hit.behavior is not None:
                self._controls.set_behavior(search_hit.behavior)
            else:
                print("Search hit has no behavior, using current behavior.")

            self.search_hit_loaded.emit(search_hit)

    def _increment_identity_index(self):
=======
    def _increment_identity_index(self) -> None:
>>>>>>> 8d40d866
        """Increment the identity selection index, rolling over if necessary."""
        if self._pose_est is None:
            return

        num_identities = self._pose_est.num_identities
        if num_identities == 0:
            return

        current_index = self._controls.current_identity_index
        next_index = (current_index + 1) % num_identities
        self._controls.set_identity_index(next_index)

    def _decrement_identity_index(self) -> None:
        """Decrement the identity selection index, rolling over if necessary."""
        if self._pose_est is None:
            return

        num_identities = self._pose_est.num_identities
        if num_identities == 0:
            return

        current_index = self._controls.current_identity_index
        prev_index = (current_index - 1) % num_identities
        self._controls.set_identity_index(prev_index)

    def _update_select_button_state(self) -> None:
        """Update the state of the select button based on multiple factors.

        Considers if a video is loaded, if the video has identities to
        label, and if the current view mode is appropriate for selection
        (i.e. is the label timeline being displayed).
        """

        def disable_select_button() -> None:
            """Disable the select button and uncheck it."""
            self._start_selection(False)
            self._controls.select_button_enabled = False
            self._controls.select_button_set_checked(False)
            self._stacked_timeline.clear_selection()

        # disable select frames button if no video is loaded, there are
        # no identities to label, or the current view mode is predictions
        # only (which does not allow selection of frames)
        if (
            self._loaded_video is None
            or (self._pose_est is not None and self._pose_est.num_identities == 0)
            or self._stacked_timeline.view_mode == self._stacked_timeline.view_mode.PREDICTIONS
        ):
            disable_select_button()
        else:
            self._controls.select_button_enabled = True<|MERGE_RESOLUTION|>--- conflicted
+++ resolved
@@ -184,11 +184,11 @@
         return self._controls.behaviors
 
     @property
-<<<<<<< HEAD
     def search_results_changed(self) -> QtCore.Signal:
         """Signal emitted when search results change."""
         return self._search_bar_widget.search_results_changed
-=======
+
+    @property
     def label_overlay_mode(self) -> PlayerWidget.LabelOverlay:
         """return the current label overlay mode of the player widget"""
         return self._label_overlay_mode
@@ -216,7 +216,6 @@
             else:
                 # if the player is set to show nothing, clear the labels
                 self._player_widget.set_labels(None)
->>>>>>> 8d40d866
 
     def set_project(self, project):
         """set the currently opened project"""
@@ -833,8 +832,7 @@
         else:
             self._controls.classify_button_set_enabled(False)
 
-<<<<<<< HEAD
-    def _update_search_hit(self, search_hit: SearchHit | None):
+    def _update_search_hit(self, search_hit: SearchHit | None) -> None:
         """Handle updates when the current search hit changes."""
         if search_hit is not None and self._project is not None:
             # load the video and seek to frame for the search hit
@@ -861,10 +859,7 @@
 
             self.search_hit_loaded.emit(search_hit)
 
-    def _increment_identity_index(self):
-=======
     def _increment_identity_index(self) -> None:
->>>>>>> 8d40d866
         """Increment the identity selection index, rolling over if necessary."""
         if self._pose_est is None:
             return

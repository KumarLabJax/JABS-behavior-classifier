--- conflicted
+++ resolved
@@ -23,6 +23,8 @@
         avi files and their corresponding pose_est_v3.h5 files as well as json
         files containing project metadata and annotations.
         :param project_path: path to project directory
+
+        TODO: catch ValueError that this might raise when opening a project
         """
 
         # make sure this is a pathlib.Path and not a string
@@ -68,18 +70,13 @@
         # unsaved annotations
         self._unsaved_annotations = {}
 
-<<<<<<< HEAD
         self._total_project_identities = 0
         for path in [self.video_path(v) for v in self._videos]:
             # this will raise a ValueError if the video does not have a
             # corresponding pose file.
-            # TODO handle this in a sane manner
-            # simple option: have GUI catch exception and display an error
-            # message and refuse to open project until user corrects (either
-            # adds missing pose file, or removes offending video)
             pose_file = PoseEstFactory.open(get_pose_path(path))
             self._total_project_identities += pose_file.num_identities
-=======
+
         # determine if this project relies on social features or not
         self._has_social_features = False
         for i, vid in enumerate(self._videos):
@@ -94,7 +91,6 @@
                 # otherwise we throw a ValueError
                 if curr_has_social != self._has_social_features:
                     raise ValueError('Found a pose estimation mismatch in project')
->>>>>>> 400bb66d
 
     @property
     def videos(self):

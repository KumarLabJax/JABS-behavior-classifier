--- conflicted
+++ resolved
@@ -14,12 +14,9 @@
 class Project:
     """ represents a labeling project """
     _ROTTA_DIR = 'rotta'
-<<<<<<< HEAD
     __PROJECT_SETTING_FILE = 'project_settings.json'
     __CLASSIFIER_FILE = 'project_classifier.pickle'
-=======
     __PROJECT_FILE = 'project.json'
->>>>>>> 40d4e7d5
     __DEFAULT_UMASK = 0o775
 
     def __init__(self, project_path):

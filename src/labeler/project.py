--- conflicted
+++ resolved
@@ -7,7 +7,7 @@
 import h5py
 import numpy as np
 
-from src.pose_estimation import get_pose_path, open_pose_file
+from src.pose_estimation import get_pose_path, open_pose_file, get_frames_from_file
 from src.version import version_str
 from src.video_stream.utilities import get_frame_count
 from src.video_stream import VideoStream
@@ -50,8 +50,6 @@
         self._classifier_dir = (self._project_dir_path / self._ROTTA_DIR /
                               'classifiers')
 
-<<<<<<< HEAD
-=======
         if use_cache:
             self._cache_dir = (self._project_dir_path / self._ROTTA_DIR /
                                'cache')
@@ -63,7 +61,6 @@
         self._videos = [f.name for f in self._project_dir_path.glob("*.avi")]
         self._videos.sort()
 
->>>>>>> 03b50575
         # if project directory doesn't exist, create it (empty project)
         # parent directory must exist.
         Path(project_path).mkdir(mode=self.__DEFAULT_UMASK, exist_ok=True)
@@ -103,8 +100,8 @@
 
         err = False
         for v in self.videos:
-            path = pose_est.get_pose_path(self.video_path(v))
-            pose_frames = pose_est.get_frames_from_file(path)
+            path = get_pose_path(self.video_path(v))
+            pose_frames = get_frames_from_file(path)
             vid_frames = VideoStream.get_nframes_from_file(self.video_path(v))
             if pose_frames != vid_frames:
                 print(f"{v}: video and pose file have different number of frames",
@@ -623,7 +620,7 @@
         path = self._project_dir_path / vid
 
         try:
-            pose_est.get_pose_path(path)
+            get_pose_path(path)
         except ValueError:
             return False
         return True
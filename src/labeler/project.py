--- conflicted
+++ resolved
@@ -100,17 +100,16 @@
         return self._annotations_dir
 
     @property
-<<<<<<< HEAD
     def has_social_features(self):
         return self._has_social_features
-=======
+
+    @property
     def settings(self):
         """
         get the project settings. Returns a copy of the settings dict, so that
         self._settings can't be modified
         """
         return dict(self._settings)
->>>>>>> 8bc40a0f
 
     def load_annotation_track(self, video_name, leave_cached=False):
         """

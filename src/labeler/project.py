--- conflicted
+++ resolved
@@ -7,13 +7,8 @@
 import h5py
 import numpy as np
 
-<<<<<<< HEAD
 from src.pose_estimation import get_pose_path, open_pose_file
-=======
-import src.pose_estimation as pose_est
-from src.pose_estimation import get_pose_path, PoseEstFactory
 from src.version import version_str
->>>>>>> c6b3301a
 from src.video_stream.utilities import get_frame_count
 from .video_labels import VideoLabels
 
@@ -112,7 +107,7 @@
                 vinfo['identities'] = nidentities
             if pose_hash is None:
                 vinfo['pose_hash'] = self.__hash_file(
-                    pose_est.get_pose_path(self.video_path(video)))
+                    get_pose_path(self.video_path(video)))
             if vid_hash is None:
                 vinfo['vid_hash'] = self.__hash_file(self.video_path(video))
 

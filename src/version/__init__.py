--- conflicted
+++ resolved
@@ -1,11 +1,6 @@
 __MAJOR = 0
-<<<<<<< HEAD
-__MINOR = 17
-__PATCH = 0
-=======
 __MINOR = 16
 __PATCH = 5
->>>>>>> 1f5a045a
 
 
 def version_str():

--- conflicted
+++ resolved
@@ -51,21 +51,12 @@
 
     classifier = train(training_file_path, override_classifier)
     classify_pose(classifier, input_pose_file, out_dir, behavior, window_size,
-<<<<<<< HEAD
-                  use_social, fps)
+                  use_social, fps, feature_dir)
 
 
 def classify_pose(classifier: Classifier, input_pose_file: Path, out_dir: Path,
                   behavior: str, window_size: int, use_social: bool,
-                  fps=DEFAULT_FPS):
-=======
-                  fps, feature_dir)
-
-
-def classify_pose(classifier: Classifier, input_pose_file: Path, out_dir: Path,
-                  behavior: str, window_size: int, fps=DEFAULT_FPS,
-                  feature_dir: typing.Optional[str] = None):
->>>>>>> a1dde730
+                  fps=DEFAULT_FPS, feature_dir: typing.Optional[str] = None):
     pose_est = open_pose_file(input_pose_file)
     pose_stem = get_pose_stem(input_pose_file)
 
@@ -85,13 +76,10 @@
     for curr_id in pose_est.identities:
         cli_progress_bar(curr_id, len(pose_est.identities),
                          complete_as_percent=False, suffix='identities')
-<<<<<<< HEAD
-        features = IdentityFeatures(None, curr_id, None, pose_est,
-                                    fps=fps).get_features(window_size, use_social)
-=======
-        features = IdentityFeatures(input_pose_file, curr_id, feature_dir,
-                                    pose_est, fps=fps).get_features(window_size)
->>>>>>> a1dde730
+
+        features = IdentityFeatures(
+            input_pose_file, curr_id, feature_dir, pose_est, fps=fps
+        ).get_features(window_size, use_social)
 
         data = Classifier.combine_data(
             features['per_frame'],
@@ -286,11 +274,7 @@
             except KeyError:
                 sys.exit("Error: Classifier type not supported on this platform")
         classify_pose(classifier, in_pose_path, out_dir, behavior, window_size,
-<<<<<<< HEAD
-                      use_social, fps=args.fps)
-=======
-                      fps=args.fps, feature_dir=args.feature_dir)
->>>>>>> a1dde730
+                      use_social, fps=args.fps, feature_dir=args.feature_dir)
 
 
 def train_main():
